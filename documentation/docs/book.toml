[book]
title = "Nym Docs"
authors = ["Max Hampshire, Serinko, Alexia Lorenza Martinel"]
description = "Nym technical documentation"
language = "en"
multilingual = false # for the moment - ideally work on chinese, brazillian, spanish next
src = "src"

#################
# PREPROCESSORS #
#################

# Note if changing these fields:
# - make sure you aren't running `mdbook serve`
# - change value of `turn-off = true` to `false`. This is set to `true` usually to avoid a known constant-reload bug with `mdbook serve` and this preprocessor
# - delete `./theme/` dir
# - change the preprocessor values that you want to edit
# - run `mdbook build`: this will rebuild the `./theme` directory
# - change value of `turn-off` back to `true`
[preprocessor.theme]
pagetoc        = true
# some variables related (defined in theme/css/variables.css)
pagetoc-width            = "13%"
content-max-width        = "70%" # 82
pagetoc-fontsize         = "14.5px"
sidebar-width            = "300px"
menu-bar-height          = "40px" # memu-bar = the bar on the top
page-padding             = "20px"
mobile-content-max-width = "98%"

# layout
content-padding           = "0 10px"
content-main-margin-left  = "10%"
content-main-margin-right = "10%"
nav-chapters-max-width    = "auto"
nav-chapters-min-width    = "auto"
chapter-line-height       = "2em"
section-line-height       = "1.5em"

# if true, never read and touch the files in theme dir: this is used to stop the looping reload issue referred to in the readme
turn-off = false

[preprocessor.admonish]
command = "mdbook-admonish"
assets_version = "2.0.0" # do not edit: managed by `mdbook-admonish install`

# variables preprocessor: import variables into files
# https://gitlab.com/tglman/mdbook-variables/
[preprocessor.variables.variables]
minimum_rust_version = "1.66"
# vars for links: TODO think on how to streamline updating
<<<<<<< HEAD
platform_release_version = "v1.1.27"
=======
platform_release_version = "v1.1.25"
>>>>>>> be88a9b2
wallet_release_version = "v1.2.7"

[preprocessor.last-changed]
command = "mdbook-last-changed"
renderer = ["html"]

# used for grabbing output of binary commands for automation
# https://github.com/FauconFan/mdbook-cmdrun
[preprocessor.cmdrun]

# more pre-processor plugins to look into from https://github.com/rust-lang/mdBook/wiki/Third-party-plugins & https://lib.rs/keywords/mdbook-preprocessor
# mdbook-i18n

#########
# BUILD #
#########

[build]
build-dir = "book"                # the directory where the output is placed
create-missing = true             # whether or not to create missing pages
use-default-preprocessors = true  # use the default preprocessors
extra-watch-dirs = []             # directories to watch for triggering builds

##########
# OUTPUT #
##########

[output.html]
theme         = "theme" # this is the default if not explicitly set
default-theme = "coal"
preferred-dark-theme = "coal"
curly-quotes = true
# mathjax-support = false # useful if we want to pull equations in
copy-fonts = true
no-section-label = false
additional-css = ["theme/pagetoc.css", "././mdbook-admonish.css", "last-changed.css"]
additional-js  = ["theme/pagetoc.js"]
git-repository-url = "https://github.com/nymtech/nym"
git-repository-icon = "fa-github"
# edit-url-template = "https://github.com/rust-lang/mdBook/edit/master/guide/{path}"
# site-url = "/docs/"
# cname = "nymtech.net"
input-404 = "not-found.md" 

[output.html.fold]
enable = true    # whether or not to enable section folding
level = 0        # the depth to start folding

# controlling rust sample code blocks
[output.html.playground]
editable = false         # allows editing the source code
copyable = true          # include the copy button for copying code snippets
copy-js = true           # includes the JavaScript for the code editor
line-numbers = false     # displays line numbers for editable code
runnable = true          # displays a run button for rust code

# options for the built in text search
[output.html.search]
enable = true            # enables the search feature
limit-results = 30       # maximum number of search results
teaser-word-count = 30   # number of words used for a search result teaser
use-boolean-and = true   # multiple search terms must all match
boost-title = 2          # ranking boost factor for matches in headers
boost-hierarchy = 1      # ranking boost factor for matches in page names
boost-paragraph = 1      # ranking boost factor for matches in text
expand = true            # partial words will match longer terms
heading-split-level = 3  # link results to heading levels
copy-js = true           # include Javascript code for search

# [output.linkcheck]
# warning-policy = "warn"<|MERGE_RESOLUTION|>--- conflicted
+++ resolved
@@ -49,11 +49,7 @@
 [preprocessor.variables.variables]
 minimum_rust_version = "1.66"
 # vars for links: TODO think on how to streamline updating
-<<<<<<< HEAD
 platform_release_version = "v1.1.27"
-=======
-platform_release_version = "v1.1.25"
->>>>>>> be88a9b2
 wallet_release_version = "v1.2.7"
 
 [preprocessor.last-changed]
