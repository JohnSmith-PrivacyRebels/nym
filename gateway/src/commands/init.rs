--- conflicted
+++ resolved
@@ -103,13 +103,8 @@
     }
 }
 
-<<<<<<< HEAD
 pub async fn execute(args: Init, output: OutputFormat) -> Result<(), Box<dyn Error + Send + Sync>> {
     println!("Initialising gateway {}...", args.id);
-=======
-pub async fn execute(args: &Init, output: OutputFormat) {
-    eprintln!("Initialising gateway {}...", args.id);
->>>>>>> c708a7cc
 
     let already_init = if Config::default_config_file_path(Some(&args.id)).exists() {
         eprintln!(
