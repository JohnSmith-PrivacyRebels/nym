[package]
name = "nym-cli-commands"
version = "1.0.0"
authors = ["Nym Technologies SA"]
edition = "2021"

[dependencies]
base64 = "0.13.0"
bip39 = "1.0.1"
bs58 = "0.4"
comfy-table = "6.0.0"
cfg-if = "1.0.0"
<<<<<<< HEAD
clap = { version = "3.2", features = ["derive"] }
cw-utils = { version = "0.13.4" }
=======
clap = { version = "4.0", features = ["derive"] }
>>>>>>> 4a8a9096
handlebars = "3.0.1"
humantime-serde = "1.0"
k256 = { version = "0.10", features = ["ecdsa", "sha256"] }
log = "0.4"
rand = {version = "0.6", features = ["std"] }
serde = { version = "1.0", features = ["derive"] }
serde_json = "1"
thiserror = "1"
time = { version = "0.3.6", features = ["parsing", "formatting"] }
toml = "0.5.6"
url = "2.2"
tap = "1"

cosmrs = { git = "https://github.com/neacsu/cosmos-rust", branch = "neacsu/feegrant_support" }
cosmwasm-std = { version = "1.0.0" }

validator-client = { path = "../client-libs/validator-client", features = ["nyxd-client"] }
network-defaults = { path = "../network-defaults" }
mixnet-contract-common = { path = "../cosmwasm-smart-contracts/mixnet-contract" }
vesting-contract-common = { path = "../cosmwasm-smart-contracts/vesting-contract" }
coconut-bandwidth-contract-common = { path = "../cosmwasm-smart-contracts/coconut-bandwidth-contract" }
coconut-dkg-common = { path = "../cosmwasm-smart-contracts/coconut-dkg" }
multisig-contract-common = { path = "../cosmwasm-smart-contracts/multisig-contract" }<|MERGE_RESOLUTION|>--- conflicted
+++ resolved
@@ -10,12 +10,8 @@
 bs58 = "0.4"
 comfy-table = "6.0.0"
 cfg-if = "1.0.0"
-<<<<<<< HEAD
-clap = { version = "3.2", features = ["derive"] }
+clap = { version = "4.0", features = ["derive"] }
 cw-utils = { version = "0.13.4" }
-=======
-clap = { version = "4.0", features = ["derive"] }
->>>>>>> 4a8a9096
 handlebars = "3.0.1"
 humantime-serde = "1.0"
 k256 = { version = "0.10", features = ["ecdsa", "sha256"] }
