--- conflicted
+++ resolved
@@ -1,6 +1,6 @@
 use crate::error::TypesError;
 use config::defaults::all::Network;
-use config::defaults::DenomDetails;
+use config::defaults::{DenomDetails, DenomDetailsOwned};
 use cosmwasm_std::Fraction;
 use cosmwasm_std::{Decimal, Uint128};
 use schemars::JsonSchema;
@@ -54,14 +54,8 @@
 impl RegisteredCoins {
     pub fn default_denoms(network: Network) -> Self {
         let mut network_coins = HashMap::new();
-        network_coins.insert(
-            network.mix_denom().base.into(),
-            (*network.mix_denom()).into(),
-        );
-        network_coins.insert(
-            network.stake_denom().base.into(),
-            (*network.stake_denom()).into(),
-        );
+        network_coins.insert(network.mix_denom().base, network.mix_denom().into());
+        network_coins.insert(network.stake_denom().base, network.stake_denom().into());
         RegisteredCoins(network_coins)
     }
 
@@ -139,7 +133,6 @@
     // pub aliases: Vec<String>,
 }
 
-<<<<<<< HEAD
 impl DenomUnit {
     pub fn new(denom: Denom, exponent: u32) -> Self {
         DenomUnit { denom, exponent }
@@ -168,35 +161,6 @@
             .find(|denom_unit| denom_unit.denom == denom)
             .map(|denom_unit| denom_unit.exponent)
     }
-=======
-    fn try_from(value: CosmosDenom) -> Result<Self, Self::Error> {
-        CurrencyDenom::parse(value.as_ref())
-    }
-}
-
-#[cfg_attr(feature = "generate-ts", derive(ts_rs::TS))]
-#[cfg_attr(
-    feature = "generate-ts",
-    ts(export_to = "ts-packages/types/src/types/rust/CurrencyStringMajorAmount.ts")
-)]
-#[derive(Serialize, Deserialize, Clone, Debug, PartialEq, Eq, JsonSchema)]
-pub struct MajorAmountString(String); // see https://github.com/Aleph-Alpha/ts-rs/issues/51 for exporting type aliases
-
-#[cfg_attr(feature = "generate-ts", derive(ts_rs::TS))]
-#[cfg_attr(
-    feature = "generate-ts",
-    ts(export_to = "ts-packages/types/src/types/rust/Currency.ts")
-)]
-// #[derive(Serialize, Deserialize, Clone, Debug, PartialEq, JsonSchema)]
-#[derive(Serialize, Deserialize, Clone, Debug, PartialEq, Eq, JsonSchema)]
-pub struct MajorCurrencyAmount {
-    // temporarly going back to original impl to speed up merge
-    pub amount: MajorAmountString,
-    pub denom: CurrencyDenom,
-    // // temporary...
-    // #[cfg_attr(feature = "generate-ts", ts(skip))]
-    // pub coin: Coin,
->>>>>>> 1847c8fe
 }
 
 impl From<DenomDetails> for CoinMetadata {
@@ -212,9 +176,25 @@
     }
 }
 
+impl From<DenomDetailsOwned> for CoinMetadata {
+    fn from(denom_details: DenomDetailsOwned) -> Self {
+        CoinMetadata::new(
+            vec![
+                DenomUnit::new(denom_details.base.clone(), 0),
+                DenomUnit::new(
+                    denom_details.display.clone(),
+                    denom_details.display_exponent,
+                ),
+            ],
+            denom_details.base,
+            denom_details.display,
+        )
+    }
+}
+
 // tries to semi-replicate cosmos-sdk's DecCoin for being able to handle tokens with decimal amounts
 // https://github.com/cosmos/cosmos-sdk/blob/v0.45.4/types/dec_coin.go
-#[derive(Serialize, Deserialize, Clone, Debug, PartialEq, JsonSchema)]
+#[derive(Serialize, Deserialize, Clone, Debug, Eq, PartialEq, JsonSchema)]
 pub struct DecCoin {
     pub denom: Denom,
     // Decimal is already serialized to string and using string in its schema, so lets also go straight to string for ts_rs
@@ -364,17 +344,7 @@
 #[cfg(test)]
 mod test {
     use super::*;
-<<<<<<< HEAD
     use std::convert::TryFrom;
-=======
-    use cosmrs::Coin as CosmosCoin;
-    use cosmrs::Decimal as CosmosDecimal;
-    use cosmrs::Denom as CosmosDenom;
-    use cosmwasm_std::Coin as CosmWasmCoin;
-    use cosmwasm_std::Decimal as CosmWasmDecimal;
-    use serde_json::json;
-    use std::str::FromStr;
->>>>>>> 1847c8fe
     use std::string::ToString;
 
     #[test]
@@ -427,7 +397,6 @@
             amount: "1234.56".parse().unwrap(),
         };
 
-<<<<<<< HEAD
         assert_eq!(
             "1234.56".parse::<Decimal>().unwrap(),
             dec.try_scale_up_value(0).unwrap()
@@ -447,24 +416,12 @@
         assert_eq!(
             "12345600".parse::<Decimal>().unwrap(),
             dec.try_scale_up_value(4).unwrap()
-=======
-    #[test]
-    fn minor_cosmwasm_coin_to_major_currency() {
-        let coin = CosmWasmCoin {
-            amount: Uint128::from(1u64),
-            denom: "unym".to_string(),
-        };
-        println!(
-            "from_atomics = {}",
-            CosmWasmDecimal::from_atomics(coin.amount, 6).unwrap()
->>>>>>> 1847c8fe
         );
 
         let dec = DecCoin {
             denom: "foo".to_string(),
             amount: "0.00000123".parse().unwrap(),
         };
-<<<<<<< HEAD
 
         assert_eq!(
             "0.0000123".parse::<Decimal>().unwrap(),
@@ -485,13 +442,6 @@
         assert_eq!(
             "12300".parse::<Decimal>().unwrap(),
             dec.try_scale_up_value(10).unwrap()
-=======
-        println!(
-            "from_atomics = {:?}",
-            CosmWasmDecimal::from_atomics(coin.amount, 6)
-                .unwrap()
-                .to_string()
->>>>>>> 1847c8fe
         );
     }
 
@@ -538,7 +488,6 @@
     }
 
     #[test]
-<<<<<<< HEAD
     fn converting_to_base() {
         let reg = RegisteredCoins::default_denoms(Network::MAINNET);
         let values = vec![
@@ -562,11 +511,5 @@
             assert_eq!(Network::MAINNET.mix_denom().base, base.denom);
             assert_eq!(expected, base.amount);
         }
-=======
-    fn denom_to_string() {
-        let c = MajorCurrencyAmount::new("1", CurrencyDenom::Nym);
-        let denom = c.denom.to_string();
-        assert_eq!(denom, "NYM".to_string());
->>>>>>> 1847c8fe
     }
 }