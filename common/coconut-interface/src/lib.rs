--- conflicted
+++ resolved
@@ -13,13 +13,8 @@
 pub use nym_coconut::{
     aggregate_signature_shares, aggregate_verification_keys, blind_sign, hash_to_scalar,
     prepare_blind_sign, prove_bandwidth_credential, Attribute, Base58, BlindSignRequest,
-<<<<<<< HEAD
     BlindedSerialNumber, BlindedSignature, Bytable, CoconutError, KeyPair, Parameters,
-    PrivateAttribute, PublicAttribute, Signature, SignatureShare, Theta, VerificationKey,
-=======
-    BlindedSignature, Bytable, CoconutError, KeyPair, Parameters, PrivateAttribute,
-    PublicAttribute, SecretKey, Signature, SignatureShare, Theta, VerificationKey,
->>>>>>> 629d1248
+    PrivateAttribute, PublicAttribute, SecretKey, Signature, SignatureShare, Theta, VerificationKey,
 };
 
 #[derive(Debug, Serialize, Deserialize, Getters, CopyGetters, Clone, PartialEq, Eq)]
