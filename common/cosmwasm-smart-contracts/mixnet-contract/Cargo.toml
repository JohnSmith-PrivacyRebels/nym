--- conflicted
+++ resolved
@@ -10,24 +10,15 @@
 
 [dependencies]
 bs58 = "0.4.0"
-<<<<<<< HEAD
-cosmwasm-std = "=1.0.0"
-=======
 cosmwasm-std = { workspace = true }
->>>>>>> c7f8b056
 serde = { version = "1.0", features = ["derive"] }
 serde_repr = "0.1"
 schemars = "0.8"
 thiserror = "1.0"
-<<<<<<< HEAD
-contracts-common = { path = "../contracts-common", package = "nym-contracts-common", version = "0.2.0" }
+contracts-common = { path = "../contracts-common", package = "nym-contracts-common", version = "0.3.0" }
 # use 0.4.1 as that's the version used by cosmwasm-std 1.0.0
 # (and ideally we don't want to pull the same dependency twice)
 serde-json-wasm = "=0.4.1"
-=======
-contracts-common = { path = "../contracts-common", package = "nym-contracts-common", version = "0.3.0" }
-serde_json = "1.0.0"
->>>>>>> c7f8b056
 humantime-serde = "1.1.1"
 
 # TO CHECK WHETHER STILL NEEDED:
