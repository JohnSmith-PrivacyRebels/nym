--- conflicted
+++ resolved
@@ -9,14 +9,9 @@
 use nym_topology::NymTopologyError;
 use std::time::Duration;
 
-<<<<<<< HEAD
 pub mod accessor;
+pub mod geo_aware_provider;
 pub mod nym_api_provider;
-=======
-mod accessor;
-pub mod geo_aware_provider;
-pub(crate) mod nym_api_provider;
->>>>>>> 22246d0d
 
 // TODO: move it to config later
 const MAX_FAILURE_COUNT: usize = 10;
