--- conflicted
+++ resolved
@@ -9,13 +9,9 @@
 use std::fmt::Display;
 use ts_rs::TS;
 
-<<<<<<< HEAD
-#[derive(Clone, Debug, Deserialize, PartialEq, Serialize, JsonSchema, TS)]
-=======
 use crate::current_block_height;
 
-#[derive(Clone, Debug, Deserialize, PartialEq, Serialize, JsonSchema)]
->>>>>>> 976dd7aa
+#[derive(Clone, Debug, Deserialize, PartialEq, Serialize, JsonSchema, TS)]
 pub struct MixNode {
     pub host: String,
     pub mix_port: u16,
