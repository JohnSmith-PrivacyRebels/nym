--- conflicted
+++ resolved
@@ -24,13 +24,8 @@
 # perhaps after https://github.com/cosmos/cosmos-rust/pull/97 is resolved (and tendermint-rs is updated)
 async-trait = { version = "0.1.51", optional = true }
 bip39 = { version = "1", features = ["rand"], optional = true }
-<<<<<<< HEAD
-config = { path = "../../config", optional = true}
-cosmos_sdk = { git = "https://github.com/cosmos/cosmos-rust/", rev="ba012bd820240d3df2d9a0ab1deabe4ecd9a2f30", features = ["rpc", "bip32", "cosmwasm"], optional = true }
-=======
 config = { path = "../../config", optional = true }
 cosmrs = { version = "0.1", features = ["rpc", "bip32", "cosmwasm"], optional = true }
->>>>>>> 976dd7aa
 prost = { version = "0.7", default-features = false, optional = true }
 flate2 = { version = "1.0.20", optional = true }
 sha2 = { version = "0.9.5", optional = true }
