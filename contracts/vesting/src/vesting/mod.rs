--- conflicted
+++ resolved
@@ -261,11 +261,7 @@
         let mix_identity = "alice".to_string();
 
         let delegation = Coin {
-<<<<<<< HEAD
-            amount: Uint128::new(500_000_000_000),
-=======
             amount: Uint128::new(90_000_000_000),
->>>>>>> 1847c8fe
             denom: MIX_DENOM.base.to_string(),
         };
 
@@ -402,11 +398,7 @@
         let ok = account.try_delegate_to_mixnode(
             "alice".to_string(),
             Coin {
-<<<<<<< HEAD
-                amount: Uint128::new(500_000_000_000),
-=======
                 amount: Uint128::new(90_000_000_000),
->>>>>>> 1847c8fe
                 denom: MIX_DENOM.base.to_string(),
             },
             &env,
@@ -541,11 +533,7 @@
             mix_node.clone(),
             "alice".to_string(),
             Coin {
-<<<<<<< HEAD
-                amount: Uint128::new(500_000_000_000),
-=======
                 amount: Uint128::new(90_000_000_000),
->>>>>>> 1847c8fe
                 denom: MIX_DENOM.base.to_string(),
             },
             &env,
@@ -561,11 +549,7 @@
             mix_node,
             "alice".to_string(),
             Coin {
-<<<<<<< HEAD
-                amount: Uint128::new(500_000_000_001),
-=======
                 amount: Uint128::new(10_000_000_001),
->>>>>>> 1847c8fe
                 denom: MIX_DENOM.base.to_string(),
             },
             &env,
@@ -669,11 +653,7 @@
             gateway.clone(),
             "alice".to_string(),
             Coin {
-<<<<<<< HEAD
-                amount: Uint128::new(500_000_000_000),
-=======
                 amount: Uint128::new(90_000_000_000),
->>>>>>> 1847c8fe
                 denom: MIX_DENOM.base.to_string(),
             },
             &env,
