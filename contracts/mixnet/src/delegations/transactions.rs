// Copyright 2021 - Nym Technologies SA <contact@nymtech.net>
// SPDX-License-Identifier: Apache-2.0
use super::storage::{self, PENDING_DELEGATION_EVENTS};
// use crate::contract::debug_with_visibility;
// use crate::contract::debug_with_visibility;
use crate::error::ContractError;
use crate::mixnet_contract_settings::storage as mixnet_params_storage;
use crate::mixnodes::storage as mixnodes_storage;
use config::defaults::MIX_DENOM;
use cosmwasm_std::{
    coins, wasm_execute, Addr, Api, BankMsg, Coin, DepsMut, Env, Event, MessageInfo, Order,
    Response, Storage, Uint128, WasmMsg,
};
use mixnet_contract_common::events::{
    new_error_event, new_pending_delegation_event, new_pending_undelegation_event,
    new_undelegation_event,
};
use mixnet_contract_common::mixnode::{DelegationEvent, PendingUndelegate};
use mixnet_contract_common::{Delegation, IdentityKey};
use vesting_contract_common::messages::ExecuteMsg as VestingContractExecuteMsg;
use vesting_contract_common::one_ucoin;

pub fn try_reconcile_all_delegation_events(
    deps: DepsMut<'_>,
    info: MessageInfo,
) -> Result<Response, ContractError> {
    let state = mixnet_params_storage::CONTRACT_STATE.load(deps.storage)?;
    // check if this is executed by the permitted validator, if not reject the transaction
    if info.sender != state.rewarding_validator_address {
        return Err(ContractError::Unauthorized);
    }

    _try_reconcile_all_delegation_events(deps.storage, deps.api)
}

// TODO: Error handling?
pub(crate) fn _try_reconcile_all_delegation_events(
    storage: &mut dyn Storage,
    api: &dyn Api,
) -> Result<Response, ContractError> {
    let pending_delegation_events = PENDING_DELEGATION_EVENTS
        .range(storage, None, None, Order::Ascending)
        .filter_map(|r| r.ok())
        .collect::<Vec<((Vec<u8>, u64, String), DelegationEvent)>>();

    let mut response = Response::new();

    // debug_with_visibility(api, "Reconciling delegation events");

    for (key, delegation_event) in pending_delegation_events {
        match delegation_event {
            DelegationEvent::Delegate(delegation) => {
                // if for some reason the delegation is zero, don't do anything since it should be a no-op anyway
                if delegation.amount.amount == Uint128::zero() {
                    continue;
                }
                let event = try_reconcile_delegation(storage, delegation)?;
                response = response.add_event(event);
            }
            DelegationEvent::Undelegate(pending_undelegate) => {
                let undelegate_response =
                    try_reconcile_undelegation(storage, api, &pending_undelegate)?;
                response = response.add_event(undelegate_response.event);
                if let Some(msg) = undelegate_response.bank_msg {
                    response = response.add_message(msg);
                }
                if let Some(msg) = undelegate_response.wasm_msg {
                    response = response.add_message(msg);
                }
            }
        }
        PENDING_DELEGATION_EVENTS.remove(storage, key);
    }
    Ok(response)
}

fn validate_delegation_stake(mut delegation: Vec<Coin>) -> Result<Coin, ContractError> {
    // check if anything was put as delegation
    if delegation.is_empty() {
        return Err(ContractError::EmptyDelegation);
    }

    if delegation.len() > 1 {
        return Err(ContractError::MultipleDenoms);
    }

    // check that the denomination is correct
    if delegation[0].denom != MIX_DENOM.base {
        return Err(ContractError::WrongDenom {});
    }

    // check that we have provided a non-zero amount in the delegation
    if delegation[0].amount.is_zero() {
        return Err(ContractError::EmptyDelegation);
    }

    Ok(delegation.pop().unwrap())
}

pub(crate) fn try_delegate_to_mixnode(
    deps: DepsMut<'_>,
    env: Env,
    info: MessageInfo,
    mix_identity: IdentityKey,
) -> Result<Response, ContractError> {
    // check if the delegation contains any funds of the appropriate denomination
    let amount = validate_delegation_stake(info.funds)?;

    _try_delegate_to_mixnode(
        deps,
        env.block.height,
        &mix_identity,
        info.sender.as_str(),
        amount,
        None,
    )
}

pub(crate) fn try_delegate_to_mixnode_on_behalf(
    deps: DepsMut<'_>,
    env: Env,
    info: MessageInfo,
    mix_identity: IdentityKey,
    delegate: String,
) -> Result<Response, ContractError> {
    // check if the delegation contains any funds of the appropriate denomination
    let amount = validate_delegation_stake(info.funds)?;

    _try_delegate_to_mixnode(
        deps,
        env.block.height,
        &mix_identity,
        &delegate,
        amount,
        Some(info.sender),
    )
}

pub(crate) fn try_reconcile_delegation(
    storage: &mut dyn Storage,
    delegation: Delegation,
) -> Result<Event, ContractError> {
    // update total_delegation of this node
    mixnodes_storage::TOTAL_DELEGATION.update::<_, ContractError>(
        storage,
        &delegation.node_identity,
        |total_delegation| {
            // since we know that the target node exists and because the total_delegation bucket
            // entry is created whenever the node itself is added, the unwrap here is fine
            // as the entry MUST exist
            Ok(total_delegation.unwrap() + delegation.amount.amount)
        },
    )?;

    // update [or create new] pending delegation of this delegator
    storage::delegations().update::<_, ContractError>(
        storage,
        delegation.storage_key(),
        |existing_delegation| {
            Ok(match existing_delegation {
                Some(mut existing_delegation) => {
                    existing_delegation
                        .increment_amount(delegation.amount.amount, Some(delegation.block_height));
                    existing_delegation
                }
                None => delegation.clone(),
            })
        },
    )?;

    Ok(new_pending_delegation_event(
        &delegation.owner,
        &delegation.proxy,
        &delegation.amount,
        &delegation.node_identity,
    ))
}

pub(crate) fn _try_delegate_to_mixnode(
    deps: DepsMut<'_>,
    block_height: u64,
    mix_identity: &str,
    delegate: &str,
    amount: Coin,
    proxy: Option<Addr>,
) -> Result<Response, ContractError> {
    let delegate = deps.api.addr_validate(delegate)?;

    // check if the target node actually exists
    if mixnodes_storage::mixnodes()
        .may_load(deps.storage, mix_identity)?
        .is_none()
    {
        return Err(ContractError::MixNodeBondNotFound {
            identity: mix_identity.to_string(),
        });
    }

    let delegation = Delegation::new(
        delegate.to_owned(),
        mix_identity.to_string(),
        amount.clone(),
        block_height,
        proxy.clone(),
    );

    if storage::PENDING_DELEGATION_EVENTS
        .may_load(deps.storage, delegation.event_storage_key())?
        .is_some()
    {
        return Err(ContractError::DelegationEventAlreadyPending {
            block_height,
            identity: mix_identity.to_string(),
            kind: "delgation".to_string(),
        });
    }

    storage::PENDING_DELEGATION_EVENTS.save(
        deps.storage,
        delegation.event_storage_key(),
        &DelegationEvent::Delegate(delegation),
    )?;

    Ok(Response::new().add_event(new_pending_delegation_event(
        &delegate,
        &proxy,
        &amount,
        mix_identity,
    )))
}

pub(crate) fn try_remove_delegation_from_mixnode(
    deps: DepsMut<'_>,
    env: Env,
    info: MessageInfo,
    mix_identity: IdentityKey,
) -> Result<Response, ContractError> {
    _try_remove_delegation_from_mixnode(deps, env, mix_identity, info.sender.as_str(), None)
}

pub(crate) fn try_remove_delegation_from_mixnode_on_behalf(
    deps: DepsMut<'_>,
    env: Env,
    info: MessageInfo,
    mix_identity: IdentityKey,
    delegate: String,
) -> Result<Response, ContractError> {
    _try_remove_delegation_from_mixnode(deps, env, mix_identity, &delegate, Some(info.sender))
}

pub struct ReconcileUndelegateResponse {
    bank_msg: Option<BankMsg>,
    wasm_msg: Option<WasmMsg>,
    event: Event,
}

pub(crate) fn try_reconcile_undelegation(
    storage: &mut dyn Storage,
    api: &dyn Api,
    pending_undelegate: &PendingUndelegate,
) -> Result<ReconcileUndelegateResponse, ContractError> {
    let delegation_map = storage::delegations();

    // debug_with_visibility(api, "Reconciling undelegations");

    let any_delegations = delegation_map
        .prefix(pending_undelegate.storage_key())
        .keys(storage, None, None, cosmwasm_std::Order::Ascending)
        .filter_map(|v| v.ok())
        .next()
        .is_some();

    if !any_delegations {
        return Ok(ReconcileUndelegateResponse {
            bank_msg: None,
            wasm_msg: None,
            event: new_error_event(
                ContractError::NoMixnodeDelegationFound {
                    identity: pending_undelegate.mix_identity(),
                    address: pending_undelegate.delegate().to_string(),
                }
                .to_string(),
            ),
        });
    }

    let reward = crate::rewards::transactions::calculate_delegator_reward(
        storage,
        api,
        pending_undelegate.proxy_storage_key(),
        &pending_undelegate.mix_identity(),
    )?;

    // debug_with_visibility(api, format!("Delegator reward: {}", reward));

    // Might want to introduce paging here
    let delegation_heights = delegation_map
        .prefix(pending_undelegate.storage_key())
        .keys(storage, None, None, cosmwasm_std::Order::Ascending)
        .filter_map(|v| v.ok())
        .collect::<Vec<u64>>();

    if delegation_heights.is_empty() {
        return Ok(ReconcileUndelegateResponse {
            bank_msg: None,
            wasm_msg: None,
            event: new_error_event(
                ContractError::NoMixnodeDelegationFound {
                    identity: pending_undelegate.mix_identity(),
                    address: pending_undelegate.delegate().to_string(),
                }
                .to_string(),
            ),
        });
    }

    let mut total_delegation = Uint128::zero();

    // debug_with_visibility(api, "Reducing accumulated rewards");

    {
        if let Some(mut bond) = crate::mixnodes::storage::mixnodes()
            .may_load(storage, &pending_undelegate.mix_identity())?
        {
            let remaining = bond.accumulated_rewards().saturating_sub(reward);
            // debug_with_visibility(api, format!("Remaining accumulated rewards: {}", remaining));
            bond.accumulated_rewards = Some(remaining);

            crate::mixnodes::storage::mixnodes().save(
                storage,
                &pending_undelegate.mix_identity(),
                &bond,
                pending_undelegate.block_height(),
            )?;
        }
    }

    for h in delegation_heights {
        let delegation =
            delegation_map.load(storage, pending_undelegate.delegation_key(h).clone())?;
        total_delegation += delegation.amount.amount;
        delegation_map.replace(
            storage,
            pending_undelegate.delegation_key(h),
            None,
            Some(&delegation),
        )?;
    }

    mixnodes_storage::TOTAL_DELEGATION.update::<_, ContractError>(
        storage,
        &pending_undelegate.mix_identity(),
        |total_node_delegation| {
            // debug_with_visibility(api, "Setting total delegation");
            let remaining = match total_node_delegation.unwrap().checked_sub(total_delegation) {
                Ok(remaining) => remaining,
                Err(_) => {
                    // debug_with_visibility(
                    //     api,
                    //     format!(
                    //         "Overflowed delegation subsctraction, {} - {}",
                    //         total_node_delegation.unwrap(),
                    //         total_delegation
                    //     ),
                    // );
                    return Err(ContractError::TotalDelegationSubOverflow {
                        mix_identity: pending_undelegate.mix_identity(),
                        total_node_delegation: total_node_delegation.unwrap().u128(),
                        to_subtract: total_delegation.u128(),
                    });
                }
            };
            // debug_with_visibility(api, format!("Remaining total delegation: {}", remaining));
            // the first unwrap is fine because the delegation information MUST exist, otherwise we would
            // have never gotten here in the first place
            // the second unwrap is also fine because we should NEVER underflow here,
            // if we do, it means we have some serious error in our logic
            Ok(remaining)
        },
    )?;

    let total_funds = total_delegation + reward;

    // don't add a bank message if it would have resulted in attempting to send 0 tokens
    let bank_msg = if total_delegation != Uint128::zero() {
        Some(BankMsg::Send {
            to_address: pending_undelegate
                .proxy()
                .as_ref()
                .unwrap_or(&pending_undelegate.delegate())
                .to_string(),
            amount: coins(total_funds.u128(), MIX_DENOM.base),
        })
    } else {
        None
    };

    let mut wasm_msg = None;

    if let Some(proxy) = &pending_undelegate.proxy() {
        let msg = Some(VestingContractExecuteMsg::TrackUndelegation {
            owner: pending_undelegate.delegate().as_str().to_string(),
            mix_identity: pending_undelegate.mix_identity(),
            amount: Coin::new(total_funds.u128(), MIX_DENOM.base),
        });

        wasm_msg = Some(wasm_execute(proxy, &msg, vec![one_ucoin()])?);
    }

    let event = new_undelegation_event(
        &pending_undelegate.delegate(),
        &pending_undelegate.proxy(),
        &pending_undelegate.mix_identity(),
        total_funds,
    );

    // debug_with_visibility(api, "Done");

    Ok(ReconcileUndelegateResponse {
        bank_msg,
        wasm_msg,
        event,
    })
}

pub(crate) fn _try_remove_delegation_from_mixnode(
    deps: DepsMut<'_>,
    env: Env,
    mix_identity: IdentityKey,
    delegate: &str,
    proxy: Option<Addr>,
) -> Result<Response, ContractError> {
    let delegate = deps.api.addr_validate(delegate)?;

    let event = PendingUndelegate::new(
        mix_identity.to_string(),
        delegate.clone(),
        proxy.clone(),
        env.block.height,
    );

    if storage::PENDING_DELEGATION_EVENTS
        .may_load(deps.storage, event.event_storage_key())?
        .is_some()
    {
        return Err(ContractError::DelegationEventAlreadyPending {
            block_height: event.block_height(),
            identity: mix_identity,
            kind: "undelgation".to_string(),
        });
    }

    PENDING_DELEGATION_EVENTS.save(
        deps.storage,
        event.event_storage_key(),
        &DelegationEvent::Undelegate(event),
    )?;

    Ok(Response::new().add_event(new_pending_undelegation_event(
        &delegate,
        &proxy,
        &mix_identity,
    )))
}

#[cfg(test)]
mod tests {
    use cosmwasm_std::coins;

    use crate::support::tests;
    use crate::support::tests::test_helpers;

    use super::storage;
    use super::*;

    #[cfg(test)]
    mod delegation_stake_validation {
        use cosmwasm_std::coin;

        use super::*;

        #[test]
        fn stake_cant_be_empty() {
            assert_eq!(
                Err(ContractError::EmptyDelegation),
                validate_delegation_stake(vec![])
            )
        }

        #[test]
        fn stake_must_have_single_coin_type() {
            assert_eq!(
                Err(ContractError::MultipleDenoms),
                validate_delegation_stake(vec![
                    coin(123, MIX_DENOM.base),
                    coin(123, "BTC"),
                    coin(123, "DOGE")
                ])
            )
        }

        #[test]
        fn stake_coin_must_be_of_correct_type() {
            assert_eq!(
                Err(ContractError::WrongDenom {}),
                validate_delegation_stake(coins(123, "DOGE"))
            )
        }

        #[test]
        fn stake_coin_must_have_value_greater_than_zero() {
            assert_eq!(
                Err(ContractError::EmptyDelegation),
                validate_delegation_stake(coins(0, MIX_DENOM.base))
            )
        }

        #[test]
        fn stake_can_have_any_positive_value() {
            // this might change in the future, but right now an arbitrary (positive) value can be delegated
            assert!(validate_delegation_stake(coins(1, MIX_DENOM.base)).is_ok());
            assert!(validate_delegation_stake(coins(123, MIX_DENOM.base)).is_ok());
            assert!(validate_delegation_stake(coins(10000000000, MIX_DENOM.base)).is_ok());
        }
    }

    #[cfg(test)]
    mod mix_stake_delegation {
        use super::*;
        use crate::mixnodes::transactions::try_remove_mixnode;
        use cosmwasm_std::coin;
        use cosmwasm_std::testing::mock_env;
        use cosmwasm_std::testing::mock_info;
        use cosmwasm_std::Addr;

        #[test]
        fn fails_if_node_doesnt_exist() {
            let mut deps = test_helpers::init_contract();
            assert_eq!(
                Err(ContractError::MixNodeBondNotFound {
                    identity: "non-existent-mix-identity".into()
                }),
                try_delegate_to_mixnode(
                    deps.as_mut(),
                    mock_env(),
                    mock_info("sender", &coins(123, MIX_DENOM.base)),
                    "non-existent-mix-identity".into(),
                )
            );
        }

        #[test]
        fn succeeds_for_existing_node() {
            let mut deps = test_helpers::init_contract();
            let mixnode_owner = "bob";
            let identity = test_helpers::add_mixnode(
                mixnode_owner,
                tests::fixtures::good_mixnode_pledge(),
                deps.as_mut(),
            );
            let delegation_owner = Addr::unchecked("sender");
            let delegation = coin(123, MIX_DENOM.base);
            assert!(try_delegate_to_mixnode(
                deps.as_mut(),
                mock_env(),
                mock_info(delegation_owner.as_str(), &[delegation.clone()]),
                identity.clone(),
            )
            .is_ok());

            _try_reconcile_all_delegation_events(&mut deps.storage, &deps.api).unwrap();

            let expected = Delegation::new(
                delegation_owner.clone(),
                identity.clone(),
                delegation.clone(),
                mock_env().block.height,
                None,
            );

            assert_eq!(
                expected,
                test_helpers::read_delegation(
                    &deps.storage,
                    &identity,
                    delegation_owner.as_bytes(),
                    mock_env().block.height
                )
                .unwrap()
            );

            // node's "total_delegation" is increased
            assert_eq!(
                delegation.amount,
                mixnodes_storage::TOTAL_DELEGATION
                    .load(&deps.storage, &identity)
                    .unwrap()
            )
        }

        #[test]
        fn fails_if_node_unbonded() {
            let mut deps = test_helpers::init_contract();
            let mixnode_owner = "bob";
            let identity = test_helpers::add_mixnode(
                mixnode_owner,
                tests::fixtures::good_mixnode_pledge(),
                deps.as_mut(),
            );
            let delegation_owner = Addr::unchecked("sender");
            try_remove_mixnode(mock_env(), deps.as_mut(), mock_info(mixnode_owner, &[])).unwrap();
            assert_eq!(
                Err(ContractError::MixNodeBondNotFound {
                    identity: identity.clone()
                }),
                try_delegate_to_mixnode(
                    deps.as_mut(),
                    mock_env(),
                    mock_info(delegation_owner.as_str(), &coins(123, MIX_DENOM.base)),
                    identity,
                )
            );
        }

        #[test]
        fn succeeds_if_node_rebonded() {
            let mut deps = test_helpers::init_contract();
            let mixnode_owner = "bob";
            test_helpers::add_mixnode(
                mixnode_owner,
                tests::fixtures::good_mixnode_pledge(),
                deps.as_mut(),
            );
            try_remove_mixnode(mock_env(), deps.as_mut(), mock_info(mixnode_owner, &[])).unwrap();
            let identity = test_helpers::add_mixnode(
                mixnode_owner,
                tests::fixtures::good_mixnode_pledge(),
                deps.as_mut(),
            );
            let delegation = coin(123, MIX_DENOM.base);
            let delegation_owner = Addr::unchecked("sender");
            assert!(try_delegate_to_mixnode(
                deps.as_mut(),
                mock_env(),
                mock_info(delegation_owner.as_str(), &[delegation.clone()]),
                identity.clone(),
            )
            .is_ok());

            _try_reconcile_all_delegation_events(&mut deps.storage, &deps.api).unwrap();

            let expected = Delegation::new(
                delegation_owner.clone(),
                identity.clone(),
                delegation.clone(),
                mock_env().block.height,
                None,
            );

            assert_eq!(
                expected,
                test_helpers::read_delegation(
                    &deps.storage,
                    &identity,
                    delegation_owner.as_bytes(),
                    mock_env().block.height
                )
                .unwrap()
            );

            // node's "total_delegation" is increased
            assert_eq!(
                delegation.amount,
                mixnodes_storage::TOTAL_DELEGATION
                    .load(&deps.storage, &identity)
                    .unwrap()
            )
        }

        #[test]
        fn is_possible_for_an_already_delegated_node() {
            let mut deps = test_helpers::init_contract();
            let mixnode_owner = "bob";
            let identity = test_helpers::add_mixnode(
                mixnode_owner,
                tests::fixtures::good_mixnode_pledge(),
                deps.as_mut(),
            );
            let delegation_owner = Addr::unchecked("sender");
            let delegation1 = coin(100, MIX_DENOM.base);
            let delegation2 = coin(50, MIX_DENOM.base);

            let mut env = mock_env();

            try_delegate_to_mixnode(
                deps.as_mut(),
                env.clone(),
                mock_info(delegation_owner.as_str(), &[delegation1.clone()]),
                identity.clone(),
            )
            .unwrap();

            env.block.height += 1;

            try_delegate_to_mixnode(
                deps.as_mut(),
                env,
                mock_info(delegation_owner.as_str(), &[delegation2.clone()]),
                identity.clone(),
            )
            .unwrap();

            _try_reconcile_all_delegation_events(&mut deps.storage, &deps.api).unwrap();

            // let expected = Delegation::new(
            //     delegation_owner.clone(),
            //     identity.clone(),
            //     coin(delegation1.amount.u128() + delegation2.amount.u128(), MIX_DENOM.base),
            //     mock_env().block.height,
            //     None,
            // );

            // assert_eq!(
            //     expected,
            //     test_helpers::read_delegation(
            //         &deps.storage,
            //         &identity,
            //         delegation_owner.as_bytes(),
            //         mock_env().block.height
            //     )
            //     .unwrap()
            // );

            // node's "total_delegation" is sum of both
            assert_eq!(
                delegation1.amount + delegation2.amount,
                mixnodes_storage::TOTAL_DELEGATION
                    .load(&deps.storage, &identity)
                    .unwrap()
            )
        }

        #[test]
        fn block_height_is_updated_on_new_delegation() {
            let mut deps = test_helpers::init_contract();
            let mixnode_owner = "bob";
            let identity = test_helpers::add_mixnode(
                mixnode_owner,
                tests::fixtures::good_mixnode_pledge(),
                deps.as_mut(),
            );
            let delegation_owner = Addr::unchecked("sender");
            let delegation = coin(100, MIX_DENOM.base);
            let env1 = mock_env();
            let mut env2 = mock_env();
            let initial_height = env1.block.height;
            let updated_height = initial_height + 42;
            // second env has grown in block height
            env2.block.height = updated_height;
            try_delegate_to_mixnode(
                deps.as_mut(),
                env1.clone(),
                mock_info(delegation_owner.as_str(), &[delegation.clone()]),
                identity.clone(),
            )
            .unwrap();

            _try_reconcile_all_delegation_events(&mut deps.storage, &deps.api).unwrap();

            assert_eq!(
                initial_height,
                test_helpers::read_delegation(
                    &deps.storage,
                    &identity,
                    delegation_owner.as_bytes(),
                    env1.block.height
                )
                .unwrap()
                .block_height
            );
            try_delegate_to_mixnode(
                deps.as_mut(),
                env2,
                mock_info(delegation_owner.as_str(), &[delegation.clone()]),
                identity.clone(),
            )
            .unwrap();

            _try_reconcile_all_delegation_events(&mut deps.storage, &deps.api).unwrap();

            let delegations = crate::delegations::queries::query_mixnode_delegation(
                &deps.storage,
                &deps.api,
                identity,
                delegation_owner.to_string(),
                None,
            )
            .unwrap();

            let total_delegation = delegations
                .iter()
                .fold(Uint128::zero(), |acc, d| acc + d.amount.amount);

            assert_eq!(delegation.amount + delegation.amount, total_delegation);
        }

        #[test]
        fn block_height_is_not_updated_on_different_delegator() {
            let mut deps = test_helpers::init_contract();
            let mixnode_owner = "bob";
            let identity = test_helpers::add_mixnode(
                mixnode_owner,
                tests::fixtures::good_mixnode_pledge(),
                deps.as_mut(),
            );
            let delegation_owner1 = Addr::unchecked("sender1");
            let delegation_owner2 = Addr::unchecked("sender2");
            let delegation1 = coin(100, MIX_DENOM.base);
            let delegation2 = coin(120, MIX_DENOM.base);
            let env1 = mock_env();
            let mut env2 = mock_env();
            let initial_height = env1.block.height;
            let second_height = initial_height + 42;
            // second env has grown in block height
            env2.block.height = second_height;
            try_delegate_to_mixnode(
                deps.as_mut(),
                env1.clone(),
                mock_info(delegation_owner1.as_str(), &[delegation1]),
                identity.clone(),
            )
            .unwrap();

            _try_reconcile_all_delegation_events(&mut deps.storage, &deps.api).unwrap();

            assert_eq!(
                initial_height,
                test_helpers::read_delegation(
                    &deps.storage,
                    &identity,
                    delegation_owner1.as_bytes(),
                    env1.block.height
                )
                .unwrap()
                .block_height
            );
            try_delegate_to_mixnode(
                deps.as_mut(),
                env2.clone(),
                mock_info(delegation_owner2.as_str(), &[delegation2]),
                identity.clone(),
            )
            .unwrap();

            _try_reconcile_all_delegation_events(&mut deps.storage, &deps.api).unwrap();

            assert_eq!(
                initial_height,
                test_helpers::read_delegation(
                    &deps.storage,
                    &identity,
                    delegation_owner1.as_bytes(),
                    env1.block.height
                )
                .unwrap()
                .block_height
            );
            assert_eq!(
                second_height,
                test_helpers::read_delegation(
                    &deps.storage,
                    identity,
                    delegation_owner2.as_bytes(),
                    env2.block.height
                )
                .unwrap()
                .block_height
            );
        }

        #[test]
        fn is_disallowed_for_already_delegated_node_if_it_unbonded() {
            let mut deps = test_helpers::init_contract();
            let mixnode_owner = "bob";
            let identity = test_helpers::add_mixnode(
                mixnode_owner,
                tests::fixtures::good_mixnode_pledge(),
                deps.as_mut(),
            );
            let delegation_owner = Addr::unchecked("sender");
            try_delegate_to_mixnode(
                deps.as_mut(),
                mock_env(),
                mock_info(delegation_owner.as_str(), &coins(100, MIX_DENOM.base)),
                identity.clone(),
            )
            .unwrap();
            try_remove_mixnode(mock_env(), deps.as_mut(), mock_info(mixnode_owner, &[])).unwrap();
            assert_eq!(
                Err(ContractError::MixNodeBondNotFound {
                    identity: identity.clone()
                }),
                try_delegate_to_mixnode(
                    deps.as_mut(),
                    mock_env(),
                    mock_info(delegation_owner.as_str(), &coins(50, MIX_DENOM.base)),
                    identity,
                )
            );
        }

        #[test]
        fn is_allowed_for_multiple_nodes() {
            let mut deps = test_helpers::init_contract();
            let mixnode_owner1 = "bob";
            let mixnode_owner2 = "fred";
            let identity1 = test_helpers::add_mixnode(
                mixnode_owner1,
                tests::fixtures::good_mixnode_pledge(),
                deps.as_mut(),
            );
            let identity2 = test_helpers::add_mixnode(
                mixnode_owner2,
                tests::fixtures::good_mixnode_pledge(),
                deps.as_mut(),
            );
            let delegation_owner = Addr::unchecked("sender");
            assert!(try_delegate_to_mixnode(
                deps.as_mut(),
                mock_env(),
                mock_info(delegation_owner.as_str(), &coins(123, MIX_DENOM.base)),
                identity1.clone(),
            )
            .is_ok());
            assert!(try_delegate_to_mixnode(
                deps.as_mut(),
                mock_env(),
                mock_info(delegation_owner.as_str(), &coins(42, MIX_DENOM.base)),
                identity2.clone(),
            )
            .is_ok());

            _try_reconcile_all_delegation_events(&mut deps.storage, &deps.api).unwrap();

            let expected1 = Delegation::new(
                delegation_owner.clone(),
                identity1.clone(),
                coin(123, MIX_DENOM.base),
                mock_env().block.height,
                None,
            );

            let expected2 = Delegation::new(
                delegation_owner.clone(),
                identity2.clone(),
                coin(42, MIX_DENOM.base),
                mock_env().block.height,
                None,
            );

            assert_eq!(
                expected1,
                test_helpers::read_delegation(
                    &deps.storage,
                    identity1,
                    delegation_owner.as_bytes(),
                    mock_env().block.height
                )
                .unwrap()
            );
            assert_eq!(
                expected2,
                test_helpers::read_delegation(
                    &deps.storage,
                    identity2,
                    delegation_owner.as_bytes(),
                    mock_env().block.height
                )
                .unwrap()
            );
        }

        #[test]
        fn is_allowed_by_multiple_users() {
            let mut deps = test_helpers::init_contract();
            let mixnode_owner = "bob";
            let identity = test_helpers::add_mixnode(
                mixnode_owner,
                tests::fixtures::good_mixnode_pledge(),
                deps.as_mut(),
            );
            let delegation1 = coin(123, MIX_DENOM.base);
            let delegation2 = coin(234, MIX_DENOM.base);
            assert!(try_delegate_to_mixnode(
                deps.as_mut(),
                mock_env(),
                mock_info("sender1", &[delegation1.clone()]),
                identity.clone(),
            )
            .is_ok());
            assert!(try_delegate_to_mixnode(
                deps.as_mut(),
                mock_env(),
                mock_info("sender2", &[delegation2.clone()]),
                identity.clone(),
            )
            .is_ok());
            _try_reconcile_all_delegation_events(&mut deps.storage, &deps.api).unwrap();

            // node's "total_delegation" is sum of both
            assert_eq!(
                delegation1.amount + delegation2.amount,
                mixnodes_storage::TOTAL_DELEGATION
                    .load(&deps.storage, &identity)
                    .unwrap()
            )
        }

        #[test]
        fn delegation_is_not_removed_if_node_unbonded() {
            let mut deps = test_helpers::init_contract();
            let mixnode_owner = "bob";
            let identity = test_helpers::add_mixnode(
                mixnode_owner,
                tests::fixtures::good_mixnode_pledge(),
                deps.as_mut(),
            );
            let delegation_owner = Addr::unchecked("sender");
            let delegation_amount = coin(100, MIX_DENOM.base);
            try_delegate_to_mixnode(
                deps.as_mut(),
                mock_env(),
                mock_info(delegation_owner.as_str(), &[delegation_amount.clone()]),
                identity.clone(),
            )
            .unwrap();

            _try_reconcile_all_delegation_events(&mut deps.storage, &deps.api).unwrap();

            try_remove_mixnode(mock_env(), deps.as_mut(), mock_info(mixnode_owner, &[])).unwrap();

            let expected = Delegation::new(
                delegation_owner.clone(),
                identity.clone(),
                delegation_amount,
                mock_env().block.height,
                None,
            );

            assert_eq!(
                expected,
                test_helpers::read_delegation(
                    &deps.storage,
                    identity,
                    delegation_owner.as_bytes(),
                    mock_env().block.height
                )
                .unwrap()
            )
        }
    }

    #[cfg(test)]
    mod removing_mix_stake_delegation {
        use crate::delegations::queries::query_mixnode_delegation;
        use cosmwasm_std::coin;
        use cosmwasm_std::testing::mock_env;
        use cosmwasm_std::testing::mock_info;
        use cosmwasm_std::Addr;
        use cosmwasm_std::Uint128;

        use crate::mixnodes::transactions::try_remove_mixnode;
        use crate::support::tests;

        use super::storage;
        use super::*;

        // TODO: Probably delete due to reconciliation logic
        //#[ignore]
        //#[test]
        //fn fails_if_delegation_never_existed() {
        //    let mut deps = test_helpers::init_contract();
        //    let env = mock_env();
        //    let mixnode_owner = "bob";
        //    let identity = test_helpers::add_mixnode(
        //        mixnode_owner,
        //        tests::fixtures::good_mixnode_pledge(),
        //        deps.as_mut(),
        //    );
        //    let delegation_owner = Addr::unchecked("sender");
        //    assert_eq!(
        //        Err(ContractError::NoMixnodeDelegationFound {
        //            identity: identity.clone(),
        //            address: delegation_owner.to_string(),
        //        }),
        //        try_remove_delegation_from_mixnode(
        //            deps.as_mut(),
        //            env,
        //            mock_info(delegation_owner.as_str(), &[]),
        //            identity,
        //        )
        //    );
        //}

        // TODO: Update to work with reconciliation
<<<<<<< HEAD
        #[ignore]
        #[test]
        fn succeeds_if_delegation_existed() {
            let mut deps = test_helpers::init_contract();
            let mixnode_owner = "bob";
            let env = mock_env();
            let identity = test_helpers::add_mixnode(
                mixnode_owner,
                tests::fixtures::good_mixnode_pledge(),
                deps.as_mut(),
            );
            let delegation_owner = Addr::unchecked("sender");
            try_delegate_to_mixnode(
                deps.as_mut(),
                mock_env(),
                mock_info(delegation_owner.as_str(), &coins(100, MIX_DENOM.base)),
                identity.clone(),
            )
            .unwrap();

            _try_reconcile_all_delegation_events(&mut deps.storage, &deps.api).unwrap();

            let _delegation = query_mixnode_delegation(
                &deps.storage,
                &deps.api,
                identity.clone(),
                delegation_owner.clone().into_string(),
                None,
            )
            .unwrap();

            let expected_response = Response::new()
                .add_message(BankMsg::Send {
                    to_address: delegation_owner.clone().into(),
                    amount: coins(100, MIX_DENOM.base),
                })
                .add_event(new_undelegation_event(
                    &delegation_owner,
                    &None,
                    &identity,
                    Uint128::new(100),
                ));

            assert_eq!(
                Ok(expected_response),
                try_remove_delegation_from_mixnode(
                    deps.as_mut(),
                    env,
                    mock_info(delegation_owner.as_str(), &[]),
                    identity.clone(),
                )
            );
            assert!(storage::delegations()
                .may_load(
                    &deps.storage,
                    (identity.clone(), delegation_owner.as_bytes().to_vec(), 0),
                )
                .unwrap()
                .is_none());

            // and total delegation is cleared
            assert_eq!(
                Uint128::zero(),
                mixnodes_storage::TOTAL_DELEGATION
                    .load(&deps.storage, &identity)
                    .unwrap()
            )
        }

        // TODO: Update to work with reconciliation
        #[ignore]
        #[test]
        fn succeeds_if_delegation_existed_even_if_node_unbonded() {
            let mut deps = test_helpers::init_contract();
            let mixnode_owner = "bob";
            let env = mock_env();
            let identity = test_helpers::add_mixnode(
                mixnode_owner,
                tests::fixtures::good_mixnode_pledge(),
                deps.as_mut(),
            );
            let delegation_owner = Addr::unchecked("sender");
            try_delegate_to_mixnode(
                deps.as_mut(),
                mock_env(),
                mock_info(delegation_owner.as_str(), &coins(100, MIX_DENOM.base)),
                identity.clone(),
            )
            .unwrap();

            _try_reconcile_all_delegation_events(&mut deps.storage, &deps.api).unwrap();

            let _delegation = query_mixnode_delegation(
                &deps.storage,
                &deps.api,
                identity.clone(),
                delegation_owner.clone().into_string(),
                None,
            )
            .unwrap();

            let expected_response = Response::new()
                .add_message(BankMsg::Send {
                    to_address: delegation_owner.clone().into(),
                    amount: coins(100, MIX_DENOM.base),
                })
                .add_event(new_undelegation_event(
                    &delegation_owner,
                    &None,
                    &identity,
                    Uint128::new(100),
                ));

            try_remove_mixnode(mock_env(), deps.as_mut(), mock_info(mixnode_owner, &[])).unwrap();

            assert_eq!(
                Ok(expected_response),
                try_remove_delegation_from_mixnode(
                    deps.as_mut(),
                    env,
                    mock_info(delegation_owner.as_str(), &[]),
                    identity.clone(),
                )
            );

            _try_reconcile_all_delegation_events(&mut deps.storage, &deps.api).unwrap();

            assert!(test_helpers::read_delegation(
                &deps.storage,
                identity,
                delegation_owner.as_bytes(),
                mock_env().block.height
            )
            .is_none());
        }
=======
        //#[ignore]
        //#[test]
        //fn succeeds_if_delegation_existed() {
        //    let mut deps = test_helpers::init_contract();
        //    let mixnode_owner = "bob";
        //    let env = mock_env();
        //    let identity = test_helpers::add_mixnode(
        //        mixnode_owner,
        //        tests::fixtures::good_mixnode_pledge(),
        //        deps.as_mut(),
        //    );
        //    let delegation_owner = Addr::unchecked("sender");
        //    try_delegate_to_mixnode(
        //        deps.as_mut(),
        //        mock_env(),
        //        mock_info(delegation_owner.as_str(), &coins(100, MIX_DENOM.base)),
        //        identity.clone(),
        //    )
        //    .unwrap();

        //    _try_reconcile_all_delegation_events(&mut deps.storage, &deps.api).unwrap();

        //    let _delegation = query_mixnode_delegation(
        //        &deps.storage,
        //        &deps.api,
        //        identity.clone(),
        //        delegation_owner.clone().into_string(),
        //        None,
        //    )
        //    .unwrap();

        //    let expected_response = Response::new()
        //        .add_message(BankMsg::Send {
        //            to_address: delegation_owner.clone().into(),
        //            amount: coins(100, MIX_DENOM.base),
        //        })
        //        .add_event(new_undelegation_event(
        //            &delegation_owner,
        //            &None,
        //            &identity,
        //            Uint128::new(100),
        //        ));

        //    assert_eq!(
        //        Ok(expected_response),
        //        try_remove_delegation_from_mixnode(
        //            deps.as_mut(),
        //            env,
        //            mock_info(delegation_owner.as_str(), &[]),
        //            identity.clone(),
        //        )
        //    );
        //    assert!(storage::delegations()
        //        .may_load(
        //            &deps.storage,
        //            (identity.clone(), delegation_owner.as_bytes().to_vec(), 0),
        //        )
        //        .unwrap()
        //        .is_none());

        //    // and total delegation is cleared
        //    assert_eq!(
        //        Uint128::zero(),
        //        mixnodes_storage::TOTAL_DELEGATION
        //            .load(&deps.storage, &identity)
        //            .unwrap()
        //    )
        //}

        // TODO: Update to work with reconciliation
        //#[ignore]
        //#[test]
        //fn succeeds_if_delegation_existed_even_if_node_unbonded() {
        //    let mut deps = test_helpers::init_contract();
        //    let mixnode_owner = "bob";
        //    let env = mock_env();
        //    let identity = test_helpers::add_mixnode(
        //        mixnode_owner,
        //        tests::fixtures::good_mixnode_pledge(),
        //        deps.as_mut(),
        //    );
        //    let delegation_owner = Addr::unchecked("sender");
        //    try_delegate_to_mixnode(
        //        deps.as_mut(),
        //        mock_env(),
        //        mock_info(delegation_owner.as_str(), &coins(100, MIX_DENOM.base)),
        //        identity.clone(),
        //    )
        //    .unwrap();

        //    _try_reconcile_all_delegation_events(&mut deps.storage, &deps.api).unwrap();

        //    let delegation = query_mixnode_delegation(
        //        &deps.storage,
        //        &deps.api,
        //        identity.clone(),
        //        delegation_owner.clone().into_string(),
        //        None,
        //    )
        //    .unwrap();

        //    let expected_response = Response::new()
        //        .add_message(BankMsg::Send {
        //            to_address: delegation_owner.clone().into(),
        //            amount: coins(100, MIX_DENOM.base),
        //        })
        //        .add_event(new_undelegation_event(
        //            &delegation_owner,
        //            &None,
        //            &identity,
        //            Uint128::new(100),
        //        ));

        //    try_remove_mixnode(mock_env(), deps.as_mut(), mock_info(mixnode_owner, &[])).unwrap();

        //    assert_eq!(
        //        Ok(expected_response),
        //        try_remove_delegation_from_mixnode(
        //            deps.as_mut(),
        //            env,
        //            mock_info(delegation_owner.as_str(), &[]),
        //            identity.clone(),
        //        )
        //    );

        //    _try_reconcile_all_delegation_events(&mut deps.storage, &deps.api).unwrap();

        //    assert!(test_helpers::read_delegation(
        //        &deps.storage,
        //        identity,
        //        delegation_owner.as_bytes(),
        //        mock_env().block.height
        //    )
        //    .is_none());
        //}
>>>>>>> 1847c8fe

        #[test]
        fn total_delegation_is_preserved_if_only_some_undelegate() {
            let mut deps = test_helpers::init_contract();
            let env = mock_env();
            let mixnode_owner = "bob";
            let identity = test_helpers::add_mixnode(
                mixnode_owner,
                tests::fixtures::good_mixnode_pledge(),
                deps.as_mut(),
            );
            let delegation_owner1 = Addr::unchecked("sender1");
            let delegation_owner2 = Addr::unchecked("sender2");
            let delegation1 = coin(123, MIX_DENOM.base);
            let delegation2 = coin(234, MIX_DENOM.base);
            assert!(try_delegate_to_mixnode(
                deps.as_mut(),
                mock_env(),
                mock_info(delegation_owner1.as_str(), &[delegation1]),
                identity.clone(),
            )
            .is_ok());

            _try_reconcile_all_delegation_events(&mut deps.storage, &deps.api).unwrap();

            assert!(try_delegate_to_mixnode(
                deps.as_mut(),
                mock_env(),
                mock_info(delegation_owner2.as_str(), &[delegation2.clone()]),
                identity.clone(),
            )
            .is_ok());

            _try_reconcile_all_delegation_events(&mut deps.storage, &deps.api).unwrap();

            // sender1 undelegates
            try_remove_delegation_from_mixnode(
                deps.as_mut(),
                env,
                mock_info(delegation_owner1.as_str(), &[]),
                identity.clone(),
            )
            .unwrap();

            _try_reconcile_all_delegation_events(&mut deps.storage, &deps.api).unwrap();
            // but total delegation should still equal to what sender2 sent
            // node's "total_delegation" is sum of both
            assert_eq!(
                delegation2.amount,
                mixnodes_storage::TOTAL_DELEGATION
                    .load(&deps.storage, &identity)
                    .unwrap()
            )
        }
    }

    // #[cfg(test)]
    // mod multi_delegations {
    //     use super::*;
    //     use crate::delegations::helpers;
    //     use crate::delegations::queries::tests::store_n_mix_delegations;
    //     use crate::support::tests::test_helpers;
    //     use mixnet_contract::IdentityKey;
    //     use mixnet_contract::RawDelegationData;
    //
    //     #[test]
    //     fn multiple_page_delegations() {
    //         let mut deps = test_helpers::init_contract();
    //         let node_identity: IdentityKey = "foo".into();
    //         store_n_mix_delegations(
    //             storage::DELEGATION_PAGE_DEFAULT_LIMIT * 10,
    //             &mut deps.storage,
    //             &node_identity,
    //         );
    //         let mix_bucket = storage::all_mix_delegations_read::<RawDelegationData>(&deps.storage);
    //         let mix_delegations = helpers::Delegations::new(mix_bucket);
    //         assert_eq!(
    //             storage::DELEGATION_PAGE_DEFAULT_LIMIT * 10,
    //             mix_delegations.count() as u32
    //         );
    //     }
    // }
}<|MERGE_RESOLUTION|>--- conflicted
+++ resolved
@@ -1103,143 +1103,6 @@
         //}
 
         // TODO: Update to work with reconciliation
-<<<<<<< HEAD
-        #[ignore]
-        #[test]
-        fn succeeds_if_delegation_existed() {
-            let mut deps = test_helpers::init_contract();
-            let mixnode_owner = "bob";
-            let env = mock_env();
-            let identity = test_helpers::add_mixnode(
-                mixnode_owner,
-                tests::fixtures::good_mixnode_pledge(),
-                deps.as_mut(),
-            );
-            let delegation_owner = Addr::unchecked("sender");
-            try_delegate_to_mixnode(
-                deps.as_mut(),
-                mock_env(),
-                mock_info(delegation_owner.as_str(), &coins(100, MIX_DENOM.base)),
-                identity.clone(),
-            )
-            .unwrap();
-
-            _try_reconcile_all_delegation_events(&mut deps.storage, &deps.api).unwrap();
-
-            let _delegation = query_mixnode_delegation(
-                &deps.storage,
-                &deps.api,
-                identity.clone(),
-                delegation_owner.clone().into_string(),
-                None,
-            )
-            .unwrap();
-
-            let expected_response = Response::new()
-                .add_message(BankMsg::Send {
-                    to_address: delegation_owner.clone().into(),
-                    amount: coins(100, MIX_DENOM.base),
-                })
-                .add_event(new_undelegation_event(
-                    &delegation_owner,
-                    &None,
-                    &identity,
-                    Uint128::new(100),
-                ));
-
-            assert_eq!(
-                Ok(expected_response),
-                try_remove_delegation_from_mixnode(
-                    deps.as_mut(),
-                    env,
-                    mock_info(delegation_owner.as_str(), &[]),
-                    identity.clone(),
-                )
-            );
-            assert!(storage::delegations()
-                .may_load(
-                    &deps.storage,
-                    (identity.clone(), delegation_owner.as_bytes().to_vec(), 0),
-                )
-                .unwrap()
-                .is_none());
-
-            // and total delegation is cleared
-            assert_eq!(
-                Uint128::zero(),
-                mixnodes_storage::TOTAL_DELEGATION
-                    .load(&deps.storage, &identity)
-                    .unwrap()
-            )
-        }
-
-        // TODO: Update to work with reconciliation
-        #[ignore]
-        #[test]
-        fn succeeds_if_delegation_existed_even_if_node_unbonded() {
-            let mut deps = test_helpers::init_contract();
-            let mixnode_owner = "bob";
-            let env = mock_env();
-            let identity = test_helpers::add_mixnode(
-                mixnode_owner,
-                tests::fixtures::good_mixnode_pledge(),
-                deps.as_mut(),
-            );
-            let delegation_owner = Addr::unchecked("sender");
-            try_delegate_to_mixnode(
-                deps.as_mut(),
-                mock_env(),
-                mock_info(delegation_owner.as_str(), &coins(100, MIX_DENOM.base)),
-                identity.clone(),
-            )
-            .unwrap();
-
-            _try_reconcile_all_delegation_events(&mut deps.storage, &deps.api).unwrap();
-
-            let _delegation = query_mixnode_delegation(
-                &deps.storage,
-                &deps.api,
-                identity.clone(),
-                delegation_owner.clone().into_string(),
-                None,
-            )
-            .unwrap();
-
-            let expected_response = Response::new()
-                .add_message(BankMsg::Send {
-                    to_address: delegation_owner.clone().into(),
-                    amount: coins(100, MIX_DENOM.base),
-                })
-                .add_event(new_undelegation_event(
-                    &delegation_owner,
-                    &None,
-                    &identity,
-                    Uint128::new(100),
-                ));
-
-            try_remove_mixnode(mock_env(), deps.as_mut(), mock_info(mixnode_owner, &[])).unwrap();
-
-            assert_eq!(
-                Ok(expected_response),
-                try_remove_delegation_from_mixnode(
-                    deps.as_mut(),
-                    env,
-                    mock_info(delegation_owner.as_str(), &[]),
-                    identity.clone(),
-                )
-            );
-
-            _try_reconcile_all_delegation_events(&mut deps.storage, &deps.api).unwrap();
-
-            assert!(test_helpers::read_delegation(
-                &deps.storage,
-                identity,
-                delegation_owner.as_bytes(),
-                mock_env().block.height
-            )
-            .is_none());
-        }
-=======
         //#[ignore]
         //#[test]
         //fn succeeds_if_delegation_existed() {
@@ -1332,7 +1195,7 @@
 
         //    _try_reconcile_all_delegation_events(&mut deps.storage, &deps.api).unwrap();
 
-        //    let delegation = query_mixnode_delegation(
+        //    let _delegation = query_mixnode_delegation(
         //        &deps.storage,
         //        &deps.api,
         //        identity.clone(),
@@ -1375,7 +1238,6 @@
         //    )
         //    .is_none());
         //}
->>>>>>> 1847c8fe
 
         #[test]
         fn total_delegation_is_preserved_if_only_some_undelegate() {
