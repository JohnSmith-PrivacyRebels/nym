use crate::queries;
use crate::state::{State, StateParams};
<<<<<<< HEAD
use cosmwasm_std::{Decimal, Order, StdError, StdResult, Storage, Uint128};
=======
use cosmwasm_std::{Addr, Decimal, StdError, StdResult, Storage};
>>>>>>> 27e704ab
use cosmwasm_storage::{
    bucket, bucket_read, singleton, singleton_read, Bucket, ReadonlyBucket, ReadonlySingleton,
    Singleton,
};
use mixnet_contract::{GatewayBond, IdentityKey, LayerDistribution, MixNodeBond};

// storage prefixes
// all of them must be unique and presumably not be a prefix of a different one
// keeping them as short as possible is also desirable as they are part of each stored key
// it's not as important for singletons, but is a nice optimisation for buckets

// singletons
const CONFIG_KEY: &[u8] = b"config";
const LAYER_DISTRIBUTION_KEY: &[u8] = b"layers";

// buckets
const PREFIX_MIXNODES: &[u8] = b"mn";
const PREFIX_MIXNODES_OWNERS: &[u8] = b"mo";
const PREFIX_GATEWAYS: &[u8] = b"gt";
const PREFIX_GATEWAYS_OWNERS: &[u8] = b"go";

const PREFIX_MIX_DELEGATION: &[u8] = b"md";
const PREFIX_GATEWAY_DELEGATION: &[u8] = b"gd";

// Contract-level stuff

pub fn config(storage: &mut dyn Storage) -> Singleton<State> {
    singleton(storage, CONFIG_KEY)
}

pub fn config_read(storage: &dyn Storage) -> ReadonlySingleton<State> {
    singleton_read(storage, CONFIG_KEY)
}

pub(crate) fn read_state_params(storage: &dyn Storage) -> StateParams {
    // note: In any other case, I wouldn't have attempted to unwrap this result, but in here
    // if we fail to load the stored state we would already be in the undefined behaviour land,
    // so we better just blow up immediately.
    config_read(storage).load().unwrap().params
}

pub(crate) fn read_mixnode_epoch_reward_rate(storage: &dyn Storage) -> Decimal {
    // same justification as in `read_state_params` for the unwrap
    config_read(storage)
        .load()
        .unwrap()
        .mixnode_epoch_bond_reward
}

pub(crate) fn read_gateway_epoch_reward_rate(storage: &dyn Storage) -> Decimal {
    // same justification as in `read_state_params` for the unwrap
    config_read(storage)
        .load()
        .unwrap()
        .gateway_epoch_bond_reward
}

pub fn layer_distribution(storage: &mut dyn Storage) -> Singleton<LayerDistribution> {
    singleton(storage, LAYER_DISTRIBUTION_KEY)
}

pub fn layer_distribution_read(storage: &dyn Storage) -> ReadonlySingleton<LayerDistribution> {
    singleton_read(storage, LAYER_DISTRIBUTION_KEY)
}

pub(crate) fn read_layer_distribution(storage: &dyn Storage) -> LayerDistribution {
    // note: In any other case, I wouldn't have attempted to unwrap this result, but in here
    // if we fail to load the stored state we would already be in the undefined behaviour land,
    // so we better just blow up immediately.
    layer_distribution_read(storage).load().unwrap()
}

pub enum Layer {
    Gateway,
    One,
    Two,
    Three,
    Invalid,
}

impl From<u64> for Layer {
    fn from(val: u64) -> Self {
        match val {
            n if n == 1 => Layer::One,
            n if n == 2 => Layer::Two,
            n if n == 3 => Layer::Three,
            _ => Layer::Invalid,
        }
    }
}

pub fn increment_layer_count(storage: &mut dyn Storage, layer: Layer) -> StdResult<()> {
    let mut distribution = layer_distribution(storage).load()?;
    match layer {
        Layer::Gateway => distribution.gateways += 1,
        Layer::One => distribution.layer1 += 1,
        Layer::Two => distribution.layer2 += 1,
        Layer::Three => distribution.layer3 += 1,
        Layer::Invalid => distribution.invalid += 1,
    }
    layer_distribution(storage).save(&distribution)
}

pub fn decrement_layer_count(storage: &mut dyn Storage, layer: Layer) -> StdResult<()> {
    let mut distribution = layer_distribution(storage).load()?;
    // It can't possibly go below zero, if it does, it means there's a serious error in the contract logic
    match layer {
        Layer::Gateway => {
            distribution.gateways = distribution
                .gateways
                .checked_sub(1)
                .expect("tried to subtract from unsigned zero!")
        }
        Layer::One => {
            distribution.layer1 = distribution
                .layer1
                .checked_sub(1)
                .expect("tried to subtract from unsigned zero!")
        }
        Layer::Two => {
            distribution.layer2 = distribution
                .layer2
                .checked_sub(1)
                .expect("tried to subtract from unsigned zero!")
        }
        Layer::Three => {
            distribution.layer3 = distribution
                .layer3
                .checked_sub(1)
                .expect("tried to subtract from unsigned zero!")
        }
        Layer::Invalid => {
            distribution.invalid = distribution
                .invalid
                .checked_sub(1)
                .expect("tried to subtract from unsigned zero!")
        }
    };
    layer_distribution(storage).save(&distribution)
}

// Mixnode-related stuff

pub fn mixnodes(storage: &mut dyn Storage) -> Bucket<MixNodeBond> {
    bucket(storage, PREFIX_MIXNODES)
}

pub fn mixnodes_read(storage: &dyn Storage) -> ReadonlyBucket<MixNodeBond> {
    bucket_read(storage, PREFIX_MIXNODES)
}

<<<<<<< HEAD
// owner address -> node identity
pub fn mixnodes_owners(storage: &mut dyn Storage) -> Bucket<IdentityKey> {
    bucket(storage, PREFIX_MIXNODES_OWNERS)
}

pub fn mixnodes_owners_read(storage: &dyn Storage) -> ReadonlyBucket<IdentityKey> {
=======
const PREFIX_MIXNODES_OWNERS: &[u8] = b"mix-owners";

pub fn mixnodes_owners(storage: &mut dyn Storage) -> Bucket<Addr> {
    bucket(storage, PREFIX_MIXNODES_OWNERS)
}

pub fn mixnodes_owners_read(storage: &dyn Storage) -> ReadonlyBucket<Addr> {
>>>>>>> 27e704ab
    bucket_read(storage, PREFIX_MIXNODES_OWNERS)
}

// helpers
pub(crate) fn increase_mixnode_bond(
    storage: &mut dyn Storage,
    mut bond: MixNodeBond,
    scaled_reward_rate: Decimal,
) -> StdResult<()> {
    if bond.amount.len() != 1 {
        return Err(StdError::generic_err(
            "mixnode seems to have been bonded with multiple coin types",
        ));
    }

    let reward = bond.amount[0].amount * scaled_reward_rate;
    bond.amount[0].amount += reward;
    mixnodes(storage).save(bond.identity().as_bytes(), &bond)
}

pub(crate) fn increase_mix_delegated_stakes(
    storage: &mut dyn Storage,
    mix_identity: &str,
    scaled_reward_rate: Decimal,
) -> StdResult<()> {
    let chunk_size = queries::DELEGATION_PAGE_MAX_LIMIT as usize;

    let mut chunk_start: Option<Vec<_>> = None;
    loop {
        // get `chunk_size` of delegations
        let delegations_chunk = mix_delegations_read(storage, mix_identity)
            .range(chunk_start.as_deref(), None, Order::Ascending)
            .take(chunk_size)
            .collect::<StdResult<Vec<_>>>()?;

        if delegations_chunk.is_empty() {
            break;
        }

        // append 0 byte to the last value to start with whatever is the next suceeding key
        chunk_start = Some(
            delegations_chunk
                .last()
                .unwrap()
                .0
                .iter()
                .cloned()
                .chain(std::iter::once(0u8))
                .collect(),
        );

        // and for each of them increase the stake proportionally to the reward
        for (delegator_address, amount) in delegations_chunk.into_iter() {
            let reward = amount * scaled_reward_rate;
            let new_amount = amount + reward;
            mix_delegations(storage, mix_identity).save(&delegator_address, &new_amount)?;
        }
    }

    Ok(())
}

pub(crate) fn increase_gateway_delegated_stakes(
    storage: &mut dyn Storage,
    gateway_identity: &str,
    scaled_reward_rate: Decimal,
) -> StdResult<()> {
    let chunk_size = queries::DELEGATION_PAGE_MAX_LIMIT as usize;

    let mut chunk_start: Option<Vec<_>> = None;
    loop {
        // get `chunk_size` of delegations
        let delegations_chunk = gateway_delegations_read(storage, gateway_identity)
            .range(chunk_start.as_deref(), None, Order::Ascending)
            .take(chunk_size)
            .collect::<StdResult<Vec<_>>>()?;

        if delegations_chunk.is_empty() {
            break;
        }

        // append 0 byte to the last value to start with whatever is the next suceeding key
        chunk_start = Some(
            delegations_chunk
                .last()
                .unwrap()
                .0
                .iter()
                .cloned()
                .chain(std::iter::once(0u8))
                .collect(),
        );

        // and for each of them increase the stake proportionally to the reward
        for (delegator_address, amount) in delegations_chunk.into_iter() {
            let reward = amount * scaled_reward_rate;
            let new_amount = amount + reward;
            gateway_delegations(storage, gateway_identity).save(&delegator_address, &new_amount)?;
        }
    }

    Ok(())
}

// currently not used outside tests
#[cfg(test)]
pub(crate) fn read_mixnode_bond(
    storage: &dyn Storage,
    identity: &[u8],
) -> StdResult<cosmwasm_std::Uint128> {
    let bucket = mixnodes_read(storage);
    let node = bucket.load(identity)?;
    if node.amount.len() != 1 {
        return Err(StdError::generic_err(
            "mixnode seems to have been bonded with multiple coin types",
        ));
    }
    Ok(node.amount[0].amount)
}

// Gateway-related stuff

pub fn gateways(storage: &mut dyn Storage) -> Bucket<GatewayBond> {
    bucket(storage, PREFIX_GATEWAYS)
}

pub fn gateways_read(storage: &dyn Storage) -> ReadonlyBucket<GatewayBond> {
    bucket_read(storage, PREFIX_GATEWAYS)
}

<<<<<<< HEAD
// owner address -> node identity
pub fn gateways_owners(storage: &mut dyn Storage) -> Bucket<IdentityKey> {
    bucket(storage, PREFIX_GATEWAYS_OWNERS)
}

pub fn gateways_owners_read(storage: &dyn Storage) -> ReadonlyBucket<IdentityKey> {
=======
const PREFIX_GATEWAYS_OWNERS: &[u8] = b"gateway-owners";

pub fn gateways_owners(storage: &mut dyn Storage) -> Bucket<Addr> {
    bucket(storage, PREFIX_GATEWAYS_OWNERS)
}

pub fn gateways_owners_read(storage: &dyn Storage) -> ReadonlyBucket<Addr> {
>>>>>>> 27e704ab
    bucket_read(storage, PREFIX_GATEWAYS_OWNERS)
}

// helpers
pub(crate) fn increase_gateway_bond(
    storage: &mut dyn Storage,
    mut bond: GatewayBond,
    scaled_reward_rate: Decimal,
) -> StdResult<()> {
    if bond.amount.len() != 1 {
        return Err(StdError::generic_err(
            "gateway seems to have been bonded with multiple coin types",
        ));
    }
    let reward = bond.amount[0].amount * scaled_reward_rate;
    bond.amount[0].amount += reward;
    gateways(storage).save(bond.identity().as_bytes(), &bond)
}

// delegation related
pub fn mix_delegations<'a>(
    storage: &'a mut dyn Storage,
    mix_identity: &'a str,
) -> Bucket<'a, Uint128> {
    Bucket::multilevel(storage, &[PREFIX_MIX_DELEGATION, mix_identity.as_bytes()])
}

pub fn mix_delegations_read<'a>(
    storage: &'a dyn Storage,
    mix_identity: &'a str,
) -> ReadonlyBucket<'a, Uint128> {
    ReadonlyBucket::multilevel(storage, &[PREFIX_MIX_DELEGATION, mix_identity.as_bytes()])
}

pub fn gateway_delegations<'a>(
    storage: &'a mut dyn Storage,
    gateway_identity: &'a str,
) -> Bucket<'a, Uint128> {
    Bucket::multilevel(
        storage,
        &[PREFIX_GATEWAY_DELEGATION, gateway_identity.as_bytes()],
    )
}

pub fn gateway_delegations_read<'a>(
    storage: &'a dyn Storage,
    gateway_identity: &'a str,
) -> ReadonlyBucket<'a, Uint128> {
    ReadonlyBucket::multilevel(
        storage,
        &[PREFIX_GATEWAY_DELEGATION, gateway_identity.as_bytes()],
    )
}

// currently not used outside tests
#[cfg(test)]
pub(crate) fn read_gateway_bond(
    storage: &dyn Storage,
    identity: &[u8],
) -> StdResult<cosmwasm_std::Uint128> {
    let bucket = gateways_read(storage);
    let node = bucket.load(identity)?;
    if node.amount.len() != 1 {
        return Err(StdError::generic_err(
            "gateway seems to have been bonded with multiple coin types",
        ));
    }
    Ok(node.amount[0].amount)
}
<<<<<<< HEAD
//
// #[cfg(test)]
// mod tests {
//     use super::*;
//     use crate::contract::DENOM;
//     use crate::support::tests::helpers::{
//         gateway_bond_fixture, gateway_fixture, mix_node_fixture, mixnode_bond_fixture,
//     };
//     use cosmwasm_std::testing::MockStorage;
//     use cosmwasm_std::{coins, Uint128};
//
//     #[test]
//     fn mixnode_single_read_retrieval() {
//         let mut storage = MockStorage::new();
//         let bond1 = mixnode_bond_fixture();
//         let bond2 = mixnode_bond_fixture();
//         mixnodes(&mut storage).save(b"bond1", &bond1).unwrap();
//         mixnodes(&mut storage).save(b"bond2", &bond2).unwrap();
//
//         let res1 = mixnodes_read(&storage).load(b"bond1").unwrap();
//         let res2 = mixnodes_read(&storage).load(b"bond2").unwrap();
//         assert_eq!(bond1, res1);
//         assert_eq!(bond2, res2);
//     }
//
//     #[test]
//     fn gateway_single_read_retrieval() {
//         let mut storage = MockStorage::new();
//         let bond1 = gateway_bond_fixture();
//         let bond2 = gateway_bond_fixture();
//         gateways(&mut storage).save(b"bond1", &bond1).unwrap();
//         gateways(&mut storage).save(b"bond2", &bond2).unwrap();
//
//         let res1 = gateways_read(&storage).load(b"bond1").unwrap();
//         let res2 = gateways_read(&storage).load(b"bond2").unwrap();
//         assert_eq!(bond1, res1);
//         assert_eq!(bond2, res2);
//     }
//
//     #[test]
//     fn increasing_mixnode_bond() {
//         let mut storage = MockStorage::new();
//         let node_owner = b"owner";
//         // 0.001
//         let reward = Decimal::from_ratio(1u128, 1000u128);
//
//         // increases the reward appropriately
//         let mixnode_bond = MixNodeBond {
//             amount: coins(1000, DENOM),
//             owner: std::str::from_utf8(node_owner).unwrap().into(),
//             mix_node: mix_node_fixture(),
//         };
//
//         mixnodes(&mut storage)
//             .save(node_owner, &mixnode_bond)
//             .unwrap();
//
//         increase_mixnode_bond(&mut storage, mixnode_bond, reward).unwrap();
//         let new_bond = read_mixnode_bond(&storage, node_owner).unwrap();
//         assert_eq!(Uint128(1001), new_bond);
//     }
//
//     #[test]
//     fn reading_mixnode_bond() {
//         let mut storage = MockStorage::new();
//         let node_owner = b"owner";
//
//         // produces an error if target mixnode doesn't exist
//         let res = read_mixnode_bond(&storage, node_owner);
//         assert!(res.is_err());
//
//         // returns appropriate value otherwise
//         let bond_value = 1000;
//
//         let mixnode_bond = MixNodeBond {
//             amount: coins(bond_value, DENOM),
//             owner: std::str::from_utf8(node_owner).unwrap().into(),
//             mix_node: mix_node_fixture(),
//         };
//
//         mixnodes(&mut storage)
//             .save(node_owner, &mixnode_bond)
//             .unwrap();
//
//         assert_eq!(
//             Uint128(bond_value),
//             read_mixnode_bond(&storage, node_owner).unwrap()
//         );
//     }
//
//     #[test]
//     fn increasing_gateway_bond() {
//         let mut storage = MockStorage::new();
//         let node_owner = b"owner";
//         // 0.001
//         let reward = Decimal::from_ratio(1u128, 1000u128);
//
//         // increases the reward appropriately
//         let gateway_bond = GatewayBond {
//             amount: coins(1000, DENOM),
//             owner: std::str::from_utf8(node_owner).unwrap().into(),
//             gateway: gateway_fixture(),
//         };
//
//         gateways(&mut storage)
//             .save(node_owner, &gateway_bond)
//             .unwrap();
//
//         increase_gateway_bond(&mut storage, gateway_bond, reward).unwrap();
//         let new_bond = read_gateway_bond(&storage, node_owner).unwrap();
//         assert_eq!(Uint128(1001), new_bond);
//     }
//
//     #[test]
//     fn reading_gateway_bond() {
//         let mut storage = MockStorage::new();
//         let node_owner = b"owner";
//
//         // produces an error if target mixnode doesn't exist
//         let res = read_gateway_bond(&storage, node_owner);
//         assert!(res.is_err());
//
//         // returns appropriate value otherwise
//         let bond_value = 1000;
//
//         let gateway_bond = GatewayBond {
//             amount: coins(1000, DENOM),
//             owner: std::str::from_utf8(node_owner).unwrap().into(),
//             gateway: gateway_fixture(),
//         };
//
//         gateways(&mut storage)
//             .save(node_owner, &gateway_bond)
//             .unwrap();
//
//         assert_eq!(
//             Uint128(bond_value),
//             read_gateway_bond(&storage, node_owner).unwrap()
//         );
//     }
//
//     #[cfg(test)]
//     mod increasing_mix_delegated_stakes {
//         use super::*;
//         use crate::queries::query_mixnode_delegations_paged;
//         use cosmwasm_std::testing::mock_dependencies;
//
//         #[test]
//         fn when_there_are_no_delegations() {
//             let mut deps = mock_dependencies(&[]);
//             let node_owner = HumanAddr::from("owner");
//             // 0.001
//             let reward = Decimal::from_ratio(1u128, 1000u128);
//
//             increase_mix_delegated_stakes(&mut deps.storage, &node_owner, reward).unwrap();
//
//             // there are no 'new' delegations magically added
//             assert!(
//                 query_mixnode_delegations_paged(deps.as_ref(), node_owner, None, None)
//                     .unwrap()
//                     .delegations
//                     .is_empty()
//             )
//         }
//
//         #[test]
//         fn when_there_is_a_single_delegation() {
//             let mut deps = mock_dependencies(&[]);
//             let node_owner = HumanAddr::from("owner");
//             // 0.001
//             let reward = Decimal::from_ratio(1u128, 1000u128);
//
//             let delegator_address = HumanAddr::from("bob");
//             mix_delegations(&mut deps.storage, &node_owner)
//                 .save(delegator_address.as_bytes(), &Uint128(1000))
//                 .unwrap();
//
//             increase_mix_delegated_stakes(&mut deps.storage, &node_owner, reward).unwrap();
//             assert_eq!(
//                 Uint128(1001),
//                 mix_delegations_read(&mut deps.storage, &node_owner)
//                     .load(delegator_address.as_bytes())
//                     .unwrap()
//             )
//         }
//
//         #[test]
//         fn when_there_are_multiple_delegations() {
//             let mut deps = mock_dependencies(&[]);
//             let node_owner = HumanAddr::from("owner");
//             // 0.001
//             let reward = Decimal::from_ratio(1u128, 1000u128);
//
//             for i in 0..100 {
//                 let delegator_address = HumanAddr::from(format!("address{}", i));
//                 mix_delegations(&mut deps.storage, &node_owner)
//                     .save(delegator_address.as_bytes(), &Uint128(1000))
//                     .unwrap();
//             }
//
//             increase_mix_delegated_stakes(&mut deps.storage, &node_owner, reward).unwrap();
//
//             for i in 0..100 {
//                 let delegator_address = HumanAddr::from(format!("address{}", i));
//                 assert_eq!(
//                     Uint128(1001),
//                     mix_delegations_read(&mut deps.storage, &node_owner)
//                         .load(delegator_address.as_bytes())
//                         .unwrap()
//                 )
//             }
//         }
//
//         #[test]
//         fn when_there_are_more_delegations_than_page_size() {
//             let mut deps = mock_dependencies(&[]);
//             let node_owner = HumanAddr::from("owner");
//             // 0.001
//             let reward = Decimal::from_ratio(1u128, 1000u128);
//
//             for i in 0..queries::DELEGATION_PAGE_MAX_LIMIT * 10 {
//                 let delegator_address = HumanAddr::from(format!("address{}", i));
//                 mix_delegations(&mut deps.storage, &node_owner)
//                     .save(delegator_address.as_bytes(), &Uint128(1000))
//                     .unwrap();
//             }
//
//             increase_mix_delegated_stakes(&mut deps.storage, &node_owner, reward).unwrap();
//
//             for i in 0..queries::DELEGATION_PAGE_MAX_LIMIT * 10 {
//                 let delegator_address = HumanAddr::from(format!("address{}", i));
//                 assert_eq!(
//                     Uint128(1001),
//                     mix_delegations_read(&mut deps.storage, &node_owner)
//                         .load(delegator_address.as_bytes())
//                         .unwrap()
//                 )
//             }
//         }
//     }
//
//     #[cfg(test)]
//     mod increasing_gateway_delegated_stakes {
//         use super::*;
//         use crate::queries::query_gateway_delegations_paged;
//         use cosmwasm_std::testing::mock_dependencies;
//
//         #[test]
//         fn when_there_are_no_delegations() {
//             let mut deps = mock_dependencies(&[]);
//             let node_owner = HumanAddr::from("owner");
//             // 0.001
//             let reward = Decimal::from_ratio(1u128, 1000u128);
//
//             increase_gateway_delegated_stakes(&mut deps.storage, &node_owner, reward).unwrap();
//
//             // there are no 'new' delegations magically added
//             assert!(
//                 query_gateway_delegations_paged(deps.as_ref(), node_owner, None, None)
//                     .unwrap()
//                     .delegations
//                     .is_empty()
//             )
//         }
//
//         #[test]
//         fn when_there_is_a_single_delegation() {
//             let mut deps = mock_dependencies(&[]);
//             let node_owner = HumanAddr::from("owner");
//             // 0.001
//             let reward = Decimal::from_ratio(1u128, 1000u128);
//
//             let delegator_address = HumanAddr::from("bob");
//             gateway_delegations(&mut deps.storage, &node_owner)
//                 .save(delegator_address.as_bytes(), &Uint128(1000))
//                 .unwrap();
//
//             increase_gateway_delegated_stakes(&mut deps.storage, &node_owner, reward).unwrap();
//             assert_eq!(
//                 Uint128(1001),
//                 gateway_delegations_read(&mut deps.storage, &node_owner)
//                     .load(delegator_address.as_bytes())
//                     .unwrap()
//             )
//         }
//
//         #[test]
//         fn when_there_are_multiple_delegations() {
//             let mut deps = mock_dependencies(&[]);
//             let node_owner = HumanAddr::from("owner");
//             // 0.001
//             let reward = Decimal::from_ratio(1u128, 1000u128);
//
//             for i in 0..100 {
//                 let delegator_address = HumanAddr::from(format!("address{}", i));
//                 gateway_delegations(&mut deps.storage, &node_owner)
//                     .save(delegator_address.as_bytes(), &Uint128(1000))
//                     .unwrap();
//             }
//
//             increase_gateway_delegated_stakes(&mut deps.storage, &node_owner, reward).unwrap();
//
//             for i in 0..100 {
//                 let delegator_address = HumanAddr::from(format!("address{}", i));
//                 assert_eq!(
//                     Uint128(1001),
//                     gateway_delegations_read(&mut deps.storage, &node_owner)
//                         .load(delegator_address.as_bytes())
//                         .unwrap()
//                 )
//             }
//         }
//
//         #[test]
//         fn when_there_are_more_delegations_than_page_size() {
//             let mut deps = mock_dependencies(&[]);
//             let node_owner = HumanAddr::from("owner");
//             // 0.001
//             let reward = Decimal::from_ratio(1u128, 1000u128);
//
//             for i in 0..queries::DELEGATION_PAGE_MAX_LIMIT * 10 {
//                 let delegator_address = HumanAddr::from(format!("address{}", i));
//                 gateway_delegations(&mut deps.storage, &node_owner)
//                     .save(delegator_address.as_bytes(), &Uint128(1000))
//                     .unwrap();
//             }
//
//             increase_gateway_delegated_stakes(&mut deps.storage, &node_owner, reward).unwrap();
//
//             for i in 0..queries::DELEGATION_PAGE_MAX_LIMIT * 10 {
//                 let delegator_address = HumanAddr::from(format!("address{}", i));
//                 assert_eq!(
//                     Uint128(1001),
//                     gateway_delegations_read(&mut deps.storage, &node_owner)
//                         .load(delegator_address.as_bytes())
//                         .unwrap()
//                 )
//             }
//         }
//     }
// }
=======

#[cfg(test)]
mod tests {
    use super::*;
    use crate::contract::DENOM;
    use crate::support::tests::helpers::{
        gateway_bond_fixture, gateway_fixture, mix_node_fixture, mixnode_bond_fixture,
    };
    use cosmwasm_std::testing::MockStorage;
    use cosmwasm_std::{coins, Uint128};

    #[test]
    fn mixnode_single_read_retrieval() {
        let mut storage = MockStorage::new();
        let bond1 = mixnode_bond_fixture();
        let bond2 = mixnode_bond_fixture();
        mixnodes(&mut storage).save(b"bond1", &bond1).unwrap();
        mixnodes(&mut storage).save(b"bond2", &bond2).unwrap();

        let res1 = mixnodes_read(&storage).load(b"bond1").unwrap();
        let res2 = mixnodes_read(&storage).load(b"bond2").unwrap();
        assert_eq!(bond1, res1);
        assert_eq!(bond2, res2);
    }

    #[test]
    fn gateway_single_read_retrieval() {
        let mut storage = MockStorage::new();
        let bond1 = gateway_bond_fixture();
        let bond2 = gateway_bond_fixture();
        gateways(&mut storage).save(b"bond1", &bond1).unwrap();
        gateways(&mut storage).save(b"bond2", &bond2).unwrap();

        let res1 = gateways_read(&storage).load(b"bond1").unwrap();
        let res2 = gateways_read(&storage).load(b"bond2").unwrap();
        assert_eq!(bond1, res1);
        assert_eq!(bond2, res2);
    }

    #[test]
    fn increasing_mixnode_bond() {
        let mut storage = MockStorage::new();
        let node_owner = b"owner";
        // 0.001
        let reward = Decimal::from_ratio(1u128, 1000u128);

        // produces an error if target mixnode doesn't exist
        let res = increase_mixnode_bond(&mut storage, node_owner, reward);
        assert!(res.is_err());

        // increases the reward appropriately if node exists
        let mixnode_bond = MixNodeBond {
            amount: coins(1000, DENOM),
            owner: Addr::unchecked(std::str::from_utf8(node_owner).unwrap()),
            mix_node: mix_node_fixture(),
        };

        mixnodes(&mut storage)
            .save(node_owner, &mixnode_bond)
            .unwrap();

        increase_mixnode_bond(&mut storage, node_owner, reward).unwrap();
        let new_bond = read_mixnode_bond(&storage, node_owner).unwrap();
        assert_eq!(Uint128(1001), new_bond);
    }

    #[test]
    fn reading_mixnode_bond() {
        let mut storage = MockStorage::new();
        let node_owner = b"owner";

        // produces an error if target mixnode doesn't exist
        let res = read_mixnode_bond(&storage, node_owner);
        assert!(res.is_err());

        // returns appropriate value otherwise
        let bond_value = 1000;

        let mixnode_bond = MixNodeBond {
            amount: coins(bond_value, DENOM),
            owner: Addr::unchecked(std::str::from_utf8(node_owner).unwrap()),
            mix_node: mix_node_fixture(),
        };

        mixnodes(&mut storage)
            .save(node_owner, &mixnode_bond)
            .unwrap();

        assert_eq!(
            Uint128(bond_value),
            read_mixnode_bond(&storage, node_owner).unwrap()
        );
    }

    #[test]
    fn increasing_gateway_bond() {
        let mut storage = MockStorage::new();
        let node_owner = b"owner";
        // 0.001
        let reward = Decimal::from_ratio(1u128, 1000u128);

        // produces an error if target gateway doesn't exist
        let res = increase_gateway_bond(&mut storage, node_owner, reward);
        assert!(res.is_err());

        // increases the reward appropriately if node exists
        let gateway_bond = GatewayBond {
            amount: coins(1000, DENOM),
            owner: Addr::unchecked(std::str::from_utf8(node_owner).unwrap()),
            gateway: gateway_fixture(),
        };

        gateways(&mut storage)
            .save(node_owner, &gateway_bond)
            .unwrap();

        increase_gateway_bond(&mut storage, node_owner, reward).unwrap();
        let new_bond = read_gateway_bond(&storage, node_owner).unwrap();
        assert_eq!(Uint128(1001), new_bond);
    }

    #[test]
    fn reading_gateway_bond() {
        let mut storage = MockStorage::new();
        let node_owner = b"owner";

        // produces an error if target mixnode doesn't exist
        let res = read_gateway_bond(&storage, node_owner);
        assert!(res.is_err());

        // returns appropriate value otherwise
        let bond_value = 1000;

        let gateway_bond = GatewayBond {
            amount: coins(1000, DENOM),
            owner: Addr::unchecked(std::str::from_utf8(node_owner).unwrap()),
            gateway: gateway_fixture(),
        };

        gateways(&mut storage)
            .save(node_owner, &gateway_bond)
            .unwrap();

        assert_eq!(
            Uint128(bond_value),
            read_gateway_bond(&storage, node_owner).unwrap()
        );
    }
}
>>>>>>> 27e704ab
<|MERGE_RESOLUTION|>--- conflicted
+++ resolved
@@ -1,10 +1,6 @@
 use crate::queries;
 use crate::state::{State, StateParams};
-<<<<<<< HEAD
 use cosmwasm_std::{Decimal, Order, StdError, StdResult, Storage, Uint128};
-=======
-use cosmwasm_std::{Addr, Decimal, StdError, StdResult, Storage};
->>>>>>> 27e704ab
 use cosmwasm_storage::{
     bucket, bucket_read, singleton, singleton_read, Bucket, ReadonlyBucket, ReadonlySingleton,
     Singleton,
@@ -156,22 +152,12 @@
     bucket_read(storage, PREFIX_MIXNODES)
 }
 
-<<<<<<< HEAD
 // owner address -> node identity
 pub fn mixnodes_owners(storage: &mut dyn Storage) -> Bucket<IdentityKey> {
     bucket(storage, PREFIX_MIXNODES_OWNERS)
 }
 
 pub fn mixnodes_owners_read(storage: &dyn Storage) -> ReadonlyBucket<IdentityKey> {
-=======
-const PREFIX_MIXNODES_OWNERS: &[u8] = b"mix-owners";
-
-pub fn mixnodes_owners(storage: &mut dyn Storage) -> Bucket<Addr> {
-    bucket(storage, PREFIX_MIXNODES_OWNERS)
-}
-
-pub fn mixnodes_owners_read(storage: &dyn Storage) -> ReadonlyBucket<Addr> {
->>>>>>> 27e704ab
     bucket_read(storage, PREFIX_MIXNODES_OWNERS)
 }
 
@@ -194,7 +180,7 @@
 
 pub(crate) fn increase_mix_delegated_stakes(
     storage: &mut dyn Storage,
-    mix_identity: &str,
+    mix_identity: &IdentityKey,
     scaled_reward_rate: Decimal,
 ) -> StdResult<()> {
     let chunk_size = queries::DELEGATION_PAGE_MAX_LIMIT as usize;
@@ -236,7 +222,7 @@
 
 pub(crate) fn increase_gateway_delegated_stakes(
     storage: &mut dyn Storage,
-    gateway_identity: &str,
+    gateway_identity: &IdentityKey,
     scaled_reward_rate: Decimal,
 ) -> StdResult<()> {
     let chunk_size = queries::DELEGATION_PAGE_MAX_LIMIT as usize;
@@ -302,22 +288,12 @@
     bucket_read(storage, PREFIX_GATEWAYS)
 }
 
-<<<<<<< HEAD
 // owner address -> node identity
 pub fn gateways_owners(storage: &mut dyn Storage) -> Bucket<IdentityKey> {
     bucket(storage, PREFIX_GATEWAYS_OWNERS)
 }
 
 pub fn gateways_owners_read(storage: &dyn Storage) -> ReadonlyBucket<IdentityKey> {
-=======
-const PREFIX_GATEWAYS_OWNERS: &[u8] = b"gateway-owners";
-
-pub fn gateways_owners(storage: &mut dyn Storage) -> Bucket<Addr> {
-    bucket(storage, PREFIX_GATEWAYS_OWNERS)
-}
-
-pub fn gateways_owners_read(storage: &dyn Storage) -> ReadonlyBucket<Addr> {
->>>>>>> 27e704ab
     bucket_read(storage, PREFIX_GATEWAYS_OWNERS)
 }
 
@@ -340,21 +316,21 @@
 // delegation related
 pub fn mix_delegations<'a>(
     storage: &'a mut dyn Storage,
-    mix_identity: &'a str,
+    mix_identity: &'a IdentityKey,
 ) -> Bucket<'a, Uint128> {
     Bucket::multilevel(storage, &[PREFIX_MIX_DELEGATION, mix_identity.as_bytes()])
 }
 
 pub fn mix_delegations_read<'a>(
     storage: &'a dyn Storage,
-    mix_identity: &'a str,
+    mix_identity: &'a IdentityKey,
 ) -> ReadonlyBucket<'a, Uint128> {
     ReadonlyBucket::multilevel(storage, &[PREFIX_MIX_DELEGATION, mix_identity.as_bytes()])
 }
 
 pub fn gateway_delegations<'a>(
     storage: &'a mut dyn Storage,
-    gateway_identity: &'a str,
+    gateway_identity: &'a IdentityKey,
 ) -> Bucket<'a, Uint128> {
     Bucket::multilevel(
         storage,
@@ -364,7 +340,7 @@
 
 pub fn gateway_delegations_read<'a>(
     storage: &'a dyn Storage,
-    gateway_identity: &'a str,
+    gateway_identity: &'a IdentityKey,
 ) -> ReadonlyBucket<'a, Uint128> {
     ReadonlyBucket::multilevel(
         storage,
@@ -387,349 +363,6 @@
     }
     Ok(node.amount[0].amount)
 }
-<<<<<<< HEAD
-//
-// #[cfg(test)]
-// mod tests {
-//     use super::*;
-//     use crate::contract::DENOM;
-//     use crate::support::tests::helpers::{
-//         gateway_bond_fixture, gateway_fixture, mix_node_fixture, mixnode_bond_fixture,
-//     };
-//     use cosmwasm_std::testing::MockStorage;
-//     use cosmwasm_std::{coins, Uint128};
-//
-//     #[test]
-//     fn mixnode_single_read_retrieval() {
-//         let mut storage = MockStorage::new();
-//         let bond1 = mixnode_bond_fixture();
-//         let bond2 = mixnode_bond_fixture();
-//         mixnodes(&mut storage).save(b"bond1", &bond1).unwrap();
-//         mixnodes(&mut storage).save(b"bond2", &bond2).unwrap();
-//
-//         let res1 = mixnodes_read(&storage).load(b"bond1").unwrap();
-//         let res2 = mixnodes_read(&storage).load(b"bond2").unwrap();
-//         assert_eq!(bond1, res1);
-//         assert_eq!(bond2, res2);
-//     }
-//
-//     #[test]
-//     fn gateway_single_read_retrieval() {
-//         let mut storage = MockStorage::new();
-//         let bond1 = gateway_bond_fixture();
-//         let bond2 = gateway_bond_fixture();
-//         gateways(&mut storage).save(b"bond1", &bond1).unwrap();
-//         gateways(&mut storage).save(b"bond2", &bond2).unwrap();
-//
-//         let res1 = gateways_read(&storage).load(b"bond1").unwrap();
-//         let res2 = gateways_read(&storage).load(b"bond2").unwrap();
-//         assert_eq!(bond1, res1);
-//         assert_eq!(bond2, res2);
-//     }
-//
-//     #[test]
-//     fn increasing_mixnode_bond() {
-//         let mut storage = MockStorage::new();
-//         let node_owner = b"owner";
-//         // 0.001
-//         let reward = Decimal::from_ratio(1u128, 1000u128);
-//
-//         // increases the reward appropriately
-//         let mixnode_bond = MixNodeBond {
-//             amount: coins(1000, DENOM),
-//             owner: std::str::from_utf8(node_owner).unwrap().into(),
-//             mix_node: mix_node_fixture(),
-//         };
-//
-//         mixnodes(&mut storage)
-//             .save(node_owner, &mixnode_bond)
-//             .unwrap();
-//
-//         increase_mixnode_bond(&mut storage, mixnode_bond, reward).unwrap();
-//         let new_bond = read_mixnode_bond(&storage, node_owner).unwrap();
-//         assert_eq!(Uint128(1001), new_bond);
-//     }
-//
-//     #[test]
-//     fn reading_mixnode_bond() {
-//         let mut storage = MockStorage::new();
-//         let node_owner = b"owner";
-//
-//         // produces an error if target mixnode doesn't exist
-//         let res = read_mixnode_bond(&storage, node_owner);
-//         assert!(res.is_err());
-//
-//         // returns appropriate value otherwise
-//         let bond_value = 1000;
-//
-//         let mixnode_bond = MixNodeBond {
-//             amount: coins(bond_value, DENOM),
-//             owner: std::str::from_utf8(node_owner).unwrap().into(),
-//             mix_node: mix_node_fixture(),
-//         };
-//
-//         mixnodes(&mut storage)
-//             .save(node_owner, &mixnode_bond)
-//             .unwrap();
-//
-//         assert_eq!(
-//             Uint128(bond_value),
-//             read_mixnode_bond(&storage, node_owner).unwrap()
-//         );
-//     }
-//
-//     #[test]
-//     fn increasing_gateway_bond() {
-//         let mut storage = MockStorage::new();
-//         let node_owner = b"owner";
-//         // 0.001
-//         let reward = Decimal::from_ratio(1u128, 1000u128);
-//
-//         // increases the reward appropriately
-//         let gateway_bond = GatewayBond {
-//             amount: coins(1000, DENOM),
-//             owner: std::str::from_utf8(node_owner).unwrap().into(),
-//             gateway: gateway_fixture(),
-//         };
-//
-//         gateways(&mut storage)
-//             .save(node_owner, &gateway_bond)
-//             .unwrap();
-//
-//         increase_gateway_bond(&mut storage, gateway_bond, reward).unwrap();
-//         let new_bond = read_gateway_bond(&storage, node_owner).unwrap();
-//         assert_eq!(Uint128(1001), new_bond);
-//     }
-//
-//     #[test]
-//     fn reading_gateway_bond() {
-//         let mut storage = MockStorage::new();
-//         let node_owner = b"owner";
-//
-//         // produces an error if target mixnode doesn't exist
-//         let res = read_gateway_bond(&storage, node_owner);
-//         assert!(res.is_err());
-//
-//         // returns appropriate value otherwise
-//         let bond_value = 1000;
-//
-//         let gateway_bond = GatewayBond {
-//             amount: coins(1000, DENOM),
-//             owner: std::str::from_utf8(node_owner).unwrap().into(),
-//             gateway: gateway_fixture(),
-//         };
-//
-//         gateways(&mut storage)
-//             .save(node_owner, &gateway_bond)
-//             .unwrap();
-//
-//         assert_eq!(
-//             Uint128(bond_value),
-//             read_gateway_bond(&storage, node_owner).unwrap()
-//         );
-//     }
-//
-//     #[cfg(test)]
-//     mod increasing_mix_delegated_stakes {
-//         use super::*;
-//         use crate::queries::query_mixnode_delegations_paged;
-//         use cosmwasm_std::testing::mock_dependencies;
-//
-//         #[test]
-//         fn when_there_are_no_delegations() {
-//             let mut deps = mock_dependencies(&[]);
-//             let node_owner = HumanAddr::from("owner");
-//             // 0.001
-//             let reward = Decimal::from_ratio(1u128, 1000u128);
-//
-//             increase_mix_delegated_stakes(&mut deps.storage, &node_owner, reward).unwrap();
-//
-//             // there are no 'new' delegations magically added
-//             assert!(
-//                 query_mixnode_delegations_paged(deps.as_ref(), node_owner, None, None)
-//                     .unwrap()
-//                     .delegations
-//                     .is_empty()
-//             )
-//         }
-//
-//         #[test]
-//         fn when_there_is_a_single_delegation() {
-//             let mut deps = mock_dependencies(&[]);
-//             let node_owner = HumanAddr::from("owner");
-//             // 0.001
-//             let reward = Decimal::from_ratio(1u128, 1000u128);
-//
-//             let delegator_address = HumanAddr::from("bob");
-//             mix_delegations(&mut deps.storage, &node_owner)
-//                 .save(delegator_address.as_bytes(), &Uint128(1000))
-//                 .unwrap();
-//
-//             increase_mix_delegated_stakes(&mut deps.storage, &node_owner, reward).unwrap();
-//             assert_eq!(
-//                 Uint128(1001),
-//                 mix_delegations_read(&mut deps.storage, &node_owner)
-//                     .load(delegator_address.as_bytes())
-//                     .unwrap()
-//             )
-//         }
-//
-//         #[test]
-//         fn when_there_are_multiple_delegations() {
-//             let mut deps = mock_dependencies(&[]);
-//             let node_owner = HumanAddr::from("owner");
-//             // 0.001
-//             let reward = Decimal::from_ratio(1u128, 1000u128);
-//
-//             for i in 0..100 {
-//                 let delegator_address = HumanAddr::from(format!("address{}", i));
-//                 mix_delegations(&mut deps.storage, &node_owner)
-//                     .save(delegator_address.as_bytes(), &Uint128(1000))
-//                     .unwrap();
-//             }
-//
-//             increase_mix_delegated_stakes(&mut deps.storage, &node_owner, reward).unwrap();
-//
-//             for i in 0..100 {
-//                 let delegator_address = HumanAddr::from(format!("address{}", i));
-//                 assert_eq!(
-//                     Uint128(1001),
-//                     mix_delegations_read(&mut deps.storage, &node_owner)
-//                         .load(delegator_address.as_bytes())
-//                         .unwrap()
-//                 )
-//             }
-//         }
-//
-//         #[test]
-//         fn when_there_are_more_delegations_than_page_size() {
-//             let mut deps = mock_dependencies(&[]);
-//             let node_owner = HumanAddr::from("owner");
-//             // 0.001
-//             let reward = Decimal::from_ratio(1u128, 1000u128);
-//
-//             for i in 0..queries::DELEGATION_PAGE_MAX_LIMIT * 10 {
-//                 let delegator_address = HumanAddr::from(format!("address{}", i));
-//                 mix_delegations(&mut deps.storage, &node_owner)
-//                     .save(delegator_address.as_bytes(), &Uint128(1000))
-//                     .unwrap();
-//             }
-//
-//             increase_mix_delegated_stakes(&mut deps.storage, &node_owner, reward).unwrap();
-//
-//             for i in 0..queries::DELEGATION_PAGE_MAX_LIMIT * 10 {
-//                 let delegator_address = HumanAddr::from(format!("address{}", i));
-//                 assert_eq!(
-//                     Uint128(1001),
-//                     mix_delegations_read(&mut deps.storage, &node_owner)
-//                         .load(delegator_address.as_bytes())
-//                         .unwrap()
-//                 )
-//             }
-//         }
-//     }
-//
-//     #[cfg(test)]
-//     mod increasing_gateway_delegated_stakes {
-//         use super::*;
-//         use crate::queries::query_gateway_delegations_paged;
-//         use cosmwasm_std::testing::mock_dependencies;
-//
-//         #[test]
-//         fn when_there_are_no_delegations() {
-//             let mut deps = mock_dependencies(&[]);
-//             let node_owner = HumanAddr::from("owner");
-//             // 0.001
-//             let reward = Decimal::from_ratio(1u128, 1000u128);
-//
-//             increase_gateway_delegated_stakes(&mut deps.storage, &node_owner, reward).unwrap();
-//
-//             // there are no 'new' delegations magically added
-//             assert!(
-//                 query_gateway_delegations_paged(deps.as_ref(), node_owner, None, None)
-//                     .unwrap()
-//                     .delegations
-//                     .is_empty()
-//             )
-//         }
-//
-//         #[test]
-//         fn when_there_is_a_single_delegation() {
-//             let mut deps = mock_dependencies(&[]);
-//             let node_owner = HumanAddr::from("owner");
-//             // 0.001
-//             let reward = Decimal::from_ratio(1u128, 1000u128);
-//
-//             let delegator_address = HumanAddr::from("bob");
-//             gateway_delegations(&mut deps.storage, &node_owner)
-//                 .save(delegator_address.as_bytes(), &Uint128(1000))
-//                 .unwrap();
-//
-//             increase_gateway_delegated_stakes(&mut deps.storage, &node_owner, reward).unwrap();
-//             assert_eq!(
-//                 Uint128(1001),
-//                 gateway_delegations_read(&mut deps.storage, &node_owner)
-//                     .load(delegator_address.as_bytes())
-//                     .unwrap()
-//             )
-//         }
-//
-//         #[test]
-//         fn when_there_are_multiple_delegations() {
-//             let mut deps = mock_dependencies(&[]);
-//             let node_owner = HumanAddr::from("owner");
-//             // 0.001
-//             let reward = Decimal::from_ratio(1u128, 1000u128);
-//
-//             for i in 0..100 {
-//                 let delegator_address = HumanAddr::from(format!("address{}", i));
-//                 gateway_delegations(&mut deps.storage, &node_owner)
-//                     .save(delegator_address.as_bytes(), &Uint128(1000))
-//                     .unwrap();
-//             }
-//
-//             increase_gateway_delegated_stakes(&mut deps.storage, &node_owner, reward).unwrap();
-//
-//             for i in 0..100 {
-//                 let delegator_address = HumanAddr::from(format!("address{}", i));
-//                 assert_eq!(
-//                     Uint128(1001),
-//                     gateway_delegations_read(&mut deps.storage, &node_owner)
-//                         .load(delegator_address.as_bytes())
-//                         .unwrap()
-//                 )
-//             }
-//         }
-//
-//         #[test]
-//         fn when_there_are_more_delegations_than_page_size() {
-//             let mut deps = mock_dependencies(&[]);
-//             let node_owner = HumanAddr::from("owner");
-//             // 0.001
-//             let reward = Decimal::from_ratio(1u128, 1000u128);
-//
-//             for i in 0..queries::DELEGATION_PAGE_MAX_LIMIT * 10 {
-//                 let delegator_address = HumanAddr::from(format!("address{}", i));
-//                 gateway_delegations(&mut deps.storage, &node_owner)
-//                     .save(delegator_address.as_bytes(), &Uint128(1000))
-//                     .unwrap();
-//             }
-//
-//             increase_gateway_delegated_stakes(&mut deps.storage, &node_owner, reward).unwrap();
-//
-//             for i in 0..queries::DELEGATION_PAGE_MAX_LIMIT * 10 {
-//                 let delegator_address = HumanAddr::from(format!("address{}", i));
-//                 assert_eq!(
-//                     Uint128(1001),
-//                     gateway_delegations_read(&mut deps.storage, &node_owner)
-//                         .load(delegator_address.as_bytes())
-//                         .unwrap()
-//                 )
-//             }
-//         }
-//     }
-// }
-=======
 
 #[cfg(test)]
 mod tests {
@@ -739,7 +372,8 @@
         gateway_bond_fixture, gateway_fixture, mix_node_fixture, mixnode_bond_fixture,
     };
     use cosmwasm_std::testing::MockStorage;
-    use cosmwasm_std::{coins, Uint128};
+    use cosmwasm_std::{coins, Addr, Uint128};
+    use mixnet_contract::{Gateway, MixNode};
 
     #[test]
     fn mixnode_single_read_retrieval() {
@@ -772,37 +406,39 @@
     #[test]
     fn increasing_mixnode_bond() {
         let mut storage = MockStorage::new();
-        let node_owner = b"owner";
+        let node_owner: Addr = Addr::unchecked("node-owner");
+        let node_identity: IdentityKey = "nodeidentity".into();
+
         // 0.001
         let reward = Decimal::from_ratio(1u128, 1000u128);
 
-        // produces an error if target mixnode doesn't exist
-        let res = increase_mixnode_bond(&mut storage, node_owner, reward);
-        assert!(res.is_err());
-
-        // increases the reward appropriately if node exists
+        // increases the reward appropriately
         let mixnode_bond = MixNodeBond {
             amount: coins(1000, DENOM),
-            owner: Addr::unchecked(std::str::from_utf8(node_owner).unwrap()),
-            mix_node: mix_node_fixture(),
+            owner: node_owner.clone(),
+            mix_node: MixNode {
+                identity_key: node_identity.clone(),
+                ..mix_node_fixture()
+            },
         };
 
         mixnodes(&mut storage)
-            .save(node_owner, &mixnode_bond)
+            .save(node_identity.as_bytes(), &mixnode_bond)
             .unwrap();
 
-        increase_mixnode_bond(&mut storage, node_owner, reward).unwrap();
-        let new_bond = read_mixnode_bond(&storage, node_owner).unwrap();
+        increase_mixnode_bond(&mut storage, mixnode_bond, reward).unwrap();
+        let new_bond = read_mixnode_bond(&storage, node_identity.as_bytes()).unwrap();
         assert_eq!(Uint128(1001), new_bond);
     }
 
     #[test]
     fn reading_mixnode_bond() {
         let mut storage = MockStorage::new();
-        let node_owner = b"owner";
+        let node_owner: Addr = Addr::unchecked("node-owner");
+        let node_identity: IdentityKey = "nodeidentity".into();
 
         // produces an error if target mixnode doesn't exist
-        let res = read_mixnode_bond(&storage, node_owner);
+        let res = read_mixnode_bond(&storage, node_owner.as_bytes());
         assert!(res.is_err());
 
         // returns appropriate value otherwise
@@ -810,73 +446,288 @@
 
         let mixnode_bond = MixNodeBond {
             amount: coins(bond_value, DENOM),
-            owner: Addr::unchecked(std::str::from_utf8(node_owner).unwrap()),
-            mix_node: mix_node_fixture(),
+            owner: node_owner.clone(),
+            mix_node: MixNode {
+                identity_key: node_identity.clone(),
+                ..mix_node_fixture()
+            },
         };
 
         mixnodes(&mut storage)
-            .save(node_owner, &mixnode_bond)
+            .save(node_identity.as_bytes(), &mixnode_bond)
             .unwrap();
 
         assert_eq!(
             Uint128(bond_value),
-            read_mixnode_bond(&storage, node_owner).unwrap()
+            read_mixnode_bond(&storage, node_identity.as_bytes()).unwrap()
         );
     }
 
     #[test]
     fn increasing_gateway_bond() {
         let mut storage = MockStorage::new();
-        let node_owner = b"owner";
+        let node_owner: Addr = Addr::unchecked("node-owner");
+        let node_identity: IdentityKey = "nodeidentity".into();
+
         // 0.001
         let reward = Decimal::from_ratio(1u128, 1000u128);
 
-        // produces an error if target gateway doesn't exist
-        let res = increase_gateway_bond(&mut storage, node_owner, reward);
-        assert!(res.is_err());
-
-        // increases the reward appropriately if node exists
+        // increases the reward appropriately
         let gateway_bond = GatewayBond {
             amount: coins(1000, DENOM),
-            owner: Addr::unchecked(std::str::from_utf8(node_owner).unwrap()),
-            gateway: gateway_fixture(),
+            owner: node_owner.clone(),
+            gateway: Gateway {
+                identity_key: node_identity.clone(),
+                ..gateway_fixture()
+            },
         };
 
         gateways(&mut storage)
-            .save(node_owner, &gateway_bond)
+            .save(node_identity.as_bytes(), &gateway_bond)
             .unwrap();
 
-        increase_gateway_bond(&mut storage, node_owner, reward).unwrap();
-        let new_bond = read_gateway_bond(&storage, node_owner).unwrap();
+        increase_gateway_bond(&mut storage, gateway_bond, reward).unwrap();
+        let new_bond = read_gateway_bond(&storage, node_identity.as_bytes()).unwrap();
         assert_eq!(Uint128(1001), new_bond);
     }
 
     #[test]
     fn reading_gateway_bond() {
         let mut storage = MockStorage::new();
-        let node_owner = b"owner";
-
-        // produces an error if target mixnode doesn't exist
-        let res = read_gateway_bond(&storage, node_owner);
+        let node_owner: Addr = Addr::unchecked("node-owner");
+        let node_identity: IdentityKey = "nodeidentity".into();
+
+        // produces an error if target gateway doesn't exist
+        let res = read_gateway_bond(&storage, node_owner.as_bytes());
         assert!(res.is_err());
 
         // returns appropriate value otherwise
         let bond_value = 1000;
 
         let gateway_bond = GatewayBond {
-            amount: coins(1000, DENOM),
-            owner: Addr::unchecked(std::str::from_utf8(node_owner).unwrap()),
-            gateway: gateway_fixture(),
+            amount: coins(bond_value, DENOM),
+            owner: node_owner.clone(),
+            gateway: Gateway {
+                identity_key: node_identity.clone(),
+                ..gateway_fixture()
+            },
         };
 
         gateways(&mut storage)
-            .save(node_owner, &gateway_bond)
+            .save(node_identity.as_bytes(), &gateway_bond)
             .unwrap();
 
         assert_eq!(
             Uint128(bond_value),
-            read_gateway_bond(&storage, node_owner).unwrap()
+            read_gateway_bond(&storage, node_identity.as_bytes()).unwrap()
         );
     }
-}
->>>>>>> 27e704ab
+
+    #[cfg(test)]
+    mod increasing_mix_delegated_stakes {
+        use super::*;
+        use crate::queries::query_mixnode_delegations_paged;
+        use cosmwasm_std::testing::mock_dependencies;
+
+        #[test]
+        fn when_there_are_no_delegations() {
+            let mut deps = mock_dependencies(&[]);
+            let node_identity: IdentityKey = "nodeidentity".into();
+
+            // 0.001
+            let reward = Decimal::from_ratio(1u128, 1000u128);
+
+            increase_mix_delegated_stakes(&mut deps.storage, &node_identity, reward).unwrap();
+
+            // there are no 'new' delegations magically added
+            assert!(
+                query_mixnode_delegations_paged(deps.as_ref(), node_identity, None, None)
+                    .unwrap()
+                    .delegations
+                    .is_empty()
+            )
+        }
+
+        #[test]
+        fn when_there_is_a_single_delegation() {
+            let mut deps = mock_dependencies(&[]);
+            let node_identity: IdentityKey = "nodeidentity".into();
+
+            // 0.001
+            let reward = Decimal::from_ratio(1u128, 1000u128);
+
+            let delegator_address = Addr::unchecked("bob");
+            mix_delegations(&mut deps.storage, &node_identity)
+                .save(delegator_address.as_bytes(), &Uint128(1000))
+                .unwrap();
+
+            increase_mix_delegated_stakes(&mut deps.storage, &node_identity, reward).unwrap();
+            assert_eq!(
+                Uint128(1001),
+                mix_delegations_read(&mut deps.storage, &node_identity)
+                    .load(delegator_address.as_bytes())
+                    .unwrap()
+            )
+        }
+
+        #[test]
+        fn when_there_are_multiple_delegations() {
+            let mut deps = mock_dependencies(&[]);
+            let node_identity: IdentityKey = "nodeidentity".into();
+
+            // 0.001
+            let reward = Decimal::from_ratio(1u128, 1000u128);
+
+            for i in 0..100 {
+                let delegator_address = Addr::unchecked(format!("address{}", i));
+                mix_delegations(&mut deps.storage, &node_identity)
+                    .save(delegator_address.as_bytes(), &Uint128(1000))
+                    .unwrap();
+            }
+
+            increase_mix_delegated_stakes(&mut deps.storage, &node_identity, reward).unwrap();
+
+            for i in 0..100 {
+                let delegator_address = Addr::unchecked(format!("address{}", i));
+                assert_eq!(
+                    Uint128(1001),
+                    mix_delegations_read(&mut deps.storage, &node_identity)
+                        .load(delegator_address.as_bytes())
+                        .unwrap()
+                )
+            }
+        }
+
+        #[test]
+        fn when_there_are_more_delegations_than_page_size() {
+            let mut deps = mock_dependencies(&[]);
+            let node_identity: IdentityKey = "nodeidentity".into();
+
+            // 0.001
+            let reward = Decimal::from_ratio(1u128, 1000u128);
+
+            for i in 0..queries::DELEGATION_PAGE_MAX_LIMIT * 10 {
+                let delegator_address = Addr::unchecked(format!("address{}", i));
+                mix_delegations(&mut deps.storage, &node_identity)
+                    .save(delegator_address.as_bytes(), &Uint128(1000))
+                    .unwrap();
+            }
+
+            increase_mix_delegated_stakes(&mut deps.storage, &node_identity, reward).unwrap();
+
+            for i in 0..queries::DELEGATION_PAGE_MAX_LIMIT * 10 {
+                let delegator_address = Addr::unchecked(format!("address{}", i));
+                assert_eq!(
+                    Uint128(1001),
+                    mix_delegations_read(&mut deps.storage, &node_identity)
+                        .load(delegator_address.as_bytes())
+                        .unwrap()
+                )
+            }
+        }
+    }
+
+    #[cfg(test)]
+    mod increasing_gateway_delegated_stakes {
+        use super::*;
+        use crate::queries::query_gateway_delegations_paged;
+        use cosmwasm_std::testing::mock_dependencies;
+
+        #[test]
+        fn when_there_are_no_delegations() {
+            let mut deps = mock_dependencies(&[]);
+            let node_identity: IdentityKey = "nodeidentity".into();
+
+            // 0.001
+            let reward = Decimal::from_ratio(1u128, 1000u128);
+
+            increase_gateway_delegated_stakes(&mut deps.storage, &node_identity, reward).unwrap();
+
+            // there are no 'new' delegations magically added
+            assert!(
+                query_gateway_delegations_paged(deps.as_ref(), node_identity, None, None)
+                    .unwrap()
+                    .delegations
+                    .is_empty()
+            )
+        }
+
+        #[test]
+        fn when_there_is_a_single_delegation() {
+            let mut deps = mock_dependencies(&[]);
+            let node_identity: IdentityKey = "nodeidentity".into();
+
+            // 0.001
+            let reward = Decimal::from_ratio(1u128, 1000u128);
+
+            let delegator_address = Addr::unchecked("bob");
+            gateway_delegations(&mut deps.storage, &node_identity)
+                .save(delegator_address.as_bytes(), &Uint128(1000))
+                .unwrap();
+
+            increase_gateway_delegated_stakes(&mut deps.storage, &node_identity, reward).unwrap();
+            assert_eq!(
+                Uint128(1001),
+                gateway_delegations_read(&mut deps.storage, &node_identity)
+                    .load(delegator_address.as_bytes())
+                    .unwrap()
+            )
+        }
+
+        #[test]
+        fn when_there_are_multiple_delegations() {
+            let mut deps = mock_dependencies(&[]);
+            let node_identity: IdentityKey = "nodeidentity".into();
+
+            // 0.001
+            let reward = Decimal::from_ratio(1u128, 1000u128);
+
+            for i in 0..100 {
+                let delegator_address = Addr::unchecked(format!("address{}", i));
+                gateway_delegations(&mut deps.storage, &node_identity)
+                    .save(delegator_address.as_bytes(), &Uint128(1000))
+                    .unwrap();
+            }
+
+            increase_gateway_delegated_stakes(&mut deps.storage, &node_identity, reward).unwrap();
+
+            for i in 0..100 {
+                let delegator_address = Addr::unchecked(format!("address{}", i));
+                assert_eq!(
+                    Uint128(1001),
+                    gateway_delegations_read(&mut deps.storage, &node_identity)
+                        .load(delegator_address.as_bytes())
+                        .unwrap()
+                )
+            }
+        }
+
+        #[test]
+        fn when_there_are_more_delegations_than_page_size() {
+            let mut deps = mock_dependencies(&[]);
+            let node_identity: IdentityKey = "nodeidentity".into();
+
+            // 0.001
+            let reward = Decimal::from_ratio(1u128, 1000u128);
+
+            for i in 0..queries::DELEGATION_PAGE_MAX_LIMIT * 10 {
+                let delegator_address = Addr::unchecked(format!("address{}", i));
+                gateway_delegations(&mut deps.storage, &node_identity)
+                    .save(delegator_address.as_bytes(), &Uint128(1000))
+                    .unwrap();
+            }
+
+            increase_gateway_delegated_stakes(&mut deps.storage, &node_identity, reward).unwrap();
+
+            for i in 0..queries::DELEGATION_PAGE_MAX_LIMIT * 10 {
+                let delegator_address = Addr::unchecked(format!("address{}", i));
+                assert_eq!(
+                    Uint128(1001),
+                    gateway_delegations_read(&mut deps.storage, &node_identity)
+                        .load(delegator_address.as_bytes())
+                        .unwrap()
+                )
+            }
+        }
+    }
+}