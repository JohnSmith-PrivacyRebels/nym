use crate::error::BackendError;
use crate::nymd_client;
use crate::state::State;
use nym_wallet_types::app::AppEnv;
use std::sync::Arc;
use tokio::sync::RwLock;
use validator_client::nymd::{tx, CosmosCoin, Gas, GasPrice};

fn get_env_as_option(key: &str) -> Option<String> {
    match ::std::env::var(key) {
        Ok(res) => Some(res),
        Err(_e) => None,
    }
}

#[tauri::command]
pub fn get_env() -> AppEnv {
    AppEnv {
        ADMIN_ADDRESS: get_env_as_option("ADMIN_ADDRESS"),
        SHOW_TERMINAL: get_env_as_option("SHOW_TERMINAL"),
    }
}

#[tauri::command]
pub async fn owns_mixnode(
    state: tauri::State<'_, Arc<RwLock<State>>>,
) -> Result<bool, BackendError> {
    Ok(nymd_client!(state)
        .owns_mixnode(nymd_client!(state).address())
        .await?
        .is_some())
}

#[tauri::command]
pub async fn owns_gateway(
    state: tauri::State<'_, Arc<RwLock<State>>>,
) -> Result<bool, BackendError> {
    Ok(nymd_client!(state)
        .owns_gateway(nymd_client!(state).address())
        .await?
        .is_some())
<<<<<<< HEAD
=======
}

#[derive(Debug, Copy, Clone, Ord, PartialOrd, Eq, PartialEq, Hash, Serialize, Deserialize)]
pub enum Operation {
    Upload,
    Init,
    Migrate,
    ChangeAdmin,
    Send,

    BondMixnode,
    BondMixnodeOnBehalf,
    UnbondMixnode,
    UnbondMixnodeOnBehalf,
    UpdateMixnodeConfig,
    DelegateToMixnode,
    DelegateToMixnodeOnBehalf,
    UndelegateFromMixnode,
    UndelegateFromMixnodeOnBehalf,

    BondGateway,
    BondGatewayOnBehalf,
    UnbondGateway,
    UnbondGatewayOnBehalf,

    UpdateContractSettings,

    BeginMixnodeRewarding,
    FinishMixnodeRewarding,

    TrackUnbondGateway,
    TrackUnbondMixnode,
    WithdrawVestedCoins,
    TrackUndelegation,
    CreatePeriodicVestingAccount,

    AdvanceCurrentInterval,
    AdvanceCurrentEpoch,
    WriteRewardedSet,
    ClearRewardedSet,
    UpdateMixnetAddress,
    CheckpointMixnodes,
    ReconcileDelegations,
}

impl Operation {
    fn default_gas_limit(&self) -> Gas {
        match self {
            Operation::Upload => 3_000_000u64.into(),
            Operation::Init => 500_000u64.into(),
            Operation::Migrate => 200_000u64.into(),
            Operation::ChangeAdmin => 80_000u64.into(),
            Operation::Send => 80_000u64.into(),

            Operation::BondMixnode => 175_000u64.into(),
            Operation::BondMixnodeOnBehalf => 200_000u64.into(),
            Operation::UnbondMixnode => 175_000u64.into(),
            Operation::UnbondMixnodeOnBehalf => 175_000u64.into(),
            Operation::UpdateMixnodeConfig => 175_000u64.into(),
            Operation::DelegateToMixnode => 175_000u64.into(),
            Operation::DelegateToMixnodeOnBehalf => 175_000u64.into(),
            Operation::UndelegateFromMixnode => 175_000u64.into(),
            Operation::UndelegateFromMixnodeOnBehalf => 175_000u64.into(),

            Operation::BondGateway => 175_000u64.into(),
            Operation::BondGatewayOnBehalf => 200_000u64.into(),
            Operation::UnbondGateway => 175_000u64.into(),
            Operation::UnbondGatewayOnBehalf => 200_000u64.into(),

            Operation::UpdateContractSettings => 175_000u64.into(),
            Operation::BeginMixnodeRewarding => 175_000u64.into(),
            Operation::FinishMixnodeRewarding => 175_000u64.into(),
            Operation::TrackUnbondGateway => 175_000u64.into(),
            Operation::TrackUnbondMixnode => 175_000u64.into(),
            Operation::WithdrawVestedCoins => 175_000u64.into(),
            Operation::TrackUndelegation => 175_000u64.into(),
            Operation::CreatePeriodicVestingAccount => 175_000u64.into(),
            Operation::AdvanceCurrentInterval => 175_000u64.into(),
            Operation::WriteRewardedSet => 175_000u64.into(),
            Operation::ClearRewardedSet => 175_000u64.into(),
            Operation::UpdateMixnetAddress => 80_000u64.into(),
            Operation::CheckpointMixnodes => 175_000u64.into(),
            Operation::ReconcileDelegations => 500_000u64.into(),
            Operation::AdvanceCurrentEpoch => 175_000u64.into(),
        }
    }

    fn calculate_fee(gas_price: &GasPrice, gas_limit: Gas) -> CosmosCoin {
        gas_price * gas_limit
    }

    fn determine_custom_fee(gas_price: &GasPrice, gas_limit: Gas) -> tx::Fee {
        let fee = Self::calculate_fee(gas_price, gas_limit);
        tx::Fee::from_amount_and_gas(fee, gas_limit)
    }

    fn default_fee(&self, gas_price: &GasPrice) -> tx::Fee {
        Self::determine_custom_fee(gas_price, self.default_gas_limit())
    }
}

#[tauri::command]
pub async fn get_old_and_incorrect_hardcoded_fee(
    state: tauri::State<'_, Arc<RwLock<State>>>,
    operation: Operation,
) -> Result<Coin, BackendError> {
    let mut approximate_fee = operation.default_fee(nymd_client!(state).gas_price());
    // on all our chains it should only ever contain a single type of currency
    assert_eq!(approximate_fee.amount.len(), 1);
    let coin: Coin = approximate_fee.amount.pop().unwrap().into();
    log::info!("hardcoded fee for {:?} is {:?}", operation, coin);
    Ok(coin.to_major())
}

#[cfg_attr(test, derive(ts_rs::TS))]
#[cfg_attr(test, ts(export, export_to = "../src/types/rust/delegationresult.ts"))]
#[derive(Serialize, Deserialize)]
pub struct DelegationResult {
    source_address: String,
    target_address: String,
    amount: Option<Coin>,
}

impl DelegationResult {
    pub fn new(
        source_address: &str,
        target_address: &str,
        amount: Option<Coin>,
    ) -> DelegationResult {
        DelegationResult {
            source_address: source_address.to_string(),
            target_address: target_address.to_string(),
            amount,
        }
    }
}

impl From<Delegation> for DelegationResult {
    fn from(delegation: Delegation) -> Self {
        DelegationResult {
            source_address: delegation.owner().to_string(),
            target_address: delegation.node_identity(),
            amount: Some(delegation.amount.into()),
        }
    }
}

#[cfg_attr(test, derive(ts_rs::TS))]
#[cfg_attr(test, ts(export, export_to = "../src/types/rust/delegationevent.ts"))]
#[derive(Deserialize, Serialize)]
pub enum DelegationEvent {
    Delegate(DelegationResult),
    Undelegate(PendingUndelegate),
}

impl From<ContractDelegationEvent> for DelegationEvent {
    fn from(event: ContractDelegationEvent) -> Self {
        match event {
            ContractDelegationEvent::Delegate(delegation) => {
                DelegationEvent::Delegate(delegation.into())
            }
            ContractDelegationEvent::Undelegate(pending_undelegate) => {
                DelegationEvent::Undelegate(pending_undelegate.into())
            }
        }
    }
}

#[cfg_attr(test, derive(ts_rs::TS))]
#[cfg_attr(test, ts(export, export_to = "../src/types/rust/pendingundelegate.ts"))]
#[derive(Deserialize, Serialize)]
pub struct PendingUndelegate {
    mix_identity: String,
    delegate: String,
    proxy: Option<String>,
    block_height: u64,
}

impl From<ContractPendingUndelegate> for PendingUndelegate {
    fn from(pending_undelegate: ContractPendingUndelegate) -> Self {
        PendingUndelegate {
            mix_identity: pending_undelegate.mix_identity(),
            delegate: pending_undelegate.delegate().to_string(),
            proxy: pending_undelegate.proxy().map(|p| p.to_string()),
            block_height: pending_undelegate.block_height(),
        }
    }
>>>>>>> 9f51c60b
}<|MERGE_RESOLUTION|>--- conflicted
+++ resolved
@@ -1,10 +1,12 @@
 use crate::error::BackendError;
 use crate::nymd_client;
 use crate::state::State;
+use nym_types::currency::MajorCurrencyAmount;
 use nym_wallet_types::app::AppEnv;
+use serde::{Deserialize, Serialize};
 use std::sync::Arc;
 use tokio::sync::RwLock;
-use validator_client::nymd::{tx, CosmosCoin, Gas, GasPrice};
+use validator_client::nymd::{tx, Coin, CosmosCoin, Gas, GasPrice};
 
 fn get_env_as_option(key: &str) -> Option<String> {
     match ::std::env::var(key) {
@@ -39,8 +41,6 @@
         .owns_gateway(nymd_client!(state).address())
         .await?
         .is_some())
-<<<<<<< HEAD
-=======
 }
 
 #[derive(Debug, Copy, Clone, Ord, PartialOrd, Eq, PartialEq, Hash, Serialize, Deserialize)]
@@ -146,87 +146,11 @@
 pub async fn get_old_and_incorrect_hardcoded_fee(
     state: tauri::State<'_, Arc<RwLock<State>>>,
     operation: Operation,
-) -> Result<Coin, BackendError> {
+) -> Result<MajorCurrencyAmount, BackendError> {
     let mut approximate_fee = operation.default_fee(nymd_client!(state).gas_price());
     // on all our chains it should only ever contain a single type of currency
     assert_eq!(approximate_fee.amount.len(), 1);
     let coin: Coin = approximate_fee.amount.pop().unwrap().into();
     log::info!("hardcoded fee for {:?} is {:?}", operation, coin);
-    Ok(coin.to_major())
-}
-
-#[cfg_attr(test, derive(ts_rs::TS))]
-#[cfg_attr(test, ts(export, export_to = "../src/types/rust/delegationresult.ts"))]
-#[derive(Serialize, Deserialize)]
-pub struct DelegationResult {
-    source_address: String,
-    target_address: String,
-    amount: Option<Coin>,
-}
-
-impl DelegationResult {
-    pub fn new(
-        source_address: &str,
-        target_address: &str,
-        amount: Option<Coin>,
-    ) -> DelegationResult {
-        DelegationResult {
-            source_address: source_address.to_string(),
-            target_address: target_address.to_string(),
-            amount,
-        }
-    }
-}
-
-impl From<Delegation> for DelegationResult {
-    fn from(delegation: Delegation) -> Self {
-        DelegationResult {
-            source_address: delegation.owner().to_string(),
-            target_address: delegation.node_identity(),
-            amount: Some(delegation.amount.into()),
-        }
-    }
-}
-
-#[cfg_attr(test, derive(ts_rs::TS))]
-#[cfg_attr(test, ts(export, export_to = "../src/types/rust/delegationevent.ts"))]
-#[derive(Deserialize, Serialize)]
-pub enum DelegationEvent {
-    Delegate(DelegationResult),
-    Undelegate(PendingUndelegate),
-}
-
-impl From<ContractDelegationEvent> for DelegationEvent {
-    fn from(event: ContractDelegationEvent) -> Self {
-        match event {
-            ContractDelegationEvent::Delegate(delegation) => {
-                DelegationEvent::Delegate(delegation.into())
-            }
-            ContractDelegationEvent::Undelegate(pending_undelegate) => {
-                DelegationEvent::Undelegate(pending_undelegate.into())
-            }
-        }
-    }
-}
-
-#[cfg_attr(test, derive(ts_rs::TS))]
-#[cfg_attr(test, ts(export, export_to = "../src/types/rust/pendingundelegate.ts"))]
-#[derive(Deserialize, Serialize)]
-pub struct PendingUndelegate {
-    mix_identity: String,
-    delegate: String,
-    proxy: Option<String>,
-    block_height: u64,
-}
-
-impl From<ContractPendingUndelegate> for PendingUndelegate {
-    fn from(pending_undelegate: ContractPendingUndelegate) -> Self {
-        PendingUndelegate {
-            mix_identity: pending_undelegate.mix_identity(),
-            delegate: pending_undelegate.delegate().to_string(),
-            proxy: pending_undelegate.proxy().map(|p| p.to_string()),
-            block_height: pending_undelegate.block_height(),
-        }
-    }
->>>>>>> 9f51c60b
+    Ok(coin.into())
 }