--- conflicted
+++ resolved
@@ -15,126 +15,72 @@
 
 #[tauri::command]
 pub async fn locked_coins(
-<<<<<<< HEAD
-  block_time: Option<u64>,
-  state: tauri::State<'_, Arc<RwLock<State>>>,
-) -> Result<MajorCurrencyAmount, BackendError> {
-  log::info!(">>> Query locked coins");
-  let res = nymd_client!(state)
-    .locked_coins(
-      nymd_client!(state).address().as_ref(),
-      block_time.map(Timestamp::from_seconds),
-    )
-    .await?
-    .try_into()?;
-  log::info!("<<< locked coins = {}", res);
-  Ok(res)
-=======
-    block_time: Option<u64>,
-    state: tauri::State<'_, Arc<RwLock<State>>>,
-) -> Result<Coin, BackendError> {
-    Ok(nymd_client!(state)
+    block_time: Option<u64>,
+    state: tauri::State<'_, Arc<RwLock<State>>>,
+) -> Result<MajorCurrencyAmount, BackendError> {
+    log::info!(">>> Query locked coins");
+    let res = nymd_client!(state)
         .locked_coins(
             nymd_client!(state).address().as_ref(),
             block_time.map(Timestamp::from_seconds),
         )
         .await?
-        .into())
->>>>>>> 241f0cf9
+        .into();
+    log::info!("<<< locked coins = {}", res);
+    Ok(res)
 }
 
 #[tauri::command]
 pub async fn spendable_coins(
-<<<<<<< HEAD
-  block_time: Option<u64>,
-  state: tauri::State<'_, Arc<RwLock<State>>>,
-) -> Result<MajorCurrencyAmount, BackendError> {
-  log::info!(">>> Query spendable coins");
-  let res = nymd_client!(state)
-    .spendable_coins(
-      nymd_client!(state).address().as_ref(),
-      block_time.map(Timestamp::from_seconds),
-    )
-    .await?
-    .try_into()?;
-  log::info!("<<< spendable coins = {}", res);
-  Ok(res)
-=======
-    block_time: Option<u64>,
-    state: tauri::State<'_, Arc<RwLock<State>>>,
-) -> Result<Coin, BackendError> {
-    Ok(nymd_client!(state)
+    block_time: Option<u64>,
+    state: tauri::State<'_, Arc<RwLock<State>>>,
+) -> Result<MajorCurrencyAmount, BackendError> {
+    log::info!(">>> Query spendable coins");
+    let res = nymd_client!(state)
         .spendable_coins(
             nymd_client!(state).address().as_ref(),
             block_time.map(Timestamp::from_seconds),
         )
         .await?
-        .into())
->>>>>>> 241f0cf9
+        .into();
+    log::info!("<<< spendable coins = {}", res);
+    Ok(res)
 }
 
 #[tauri::command]
 pub async fn vested_coins(
-<<<<<<< HEAD
-  vesting_account_address: &str,
-  block_time: Option<u64>,
-  state: tauri::State<'_, Arc<RwLock<State>>>,
-) -> Result<MajorCurrencyAmount, BackendError> {
-  log::info!(">>> Query vested coins");
-  let res = nymd_client!(state)
-    .vested_coins(
-      vesting_account_address,
-      block_time.map(Timestamp::from_seconds),
-    )
-    .await?
-    .try_into()?;
-  log::info!("<<< vested coins = {}", res);
-  Ok(res)
-=======
-    vesting_account_address: &str,
-    block_time: Option<u64>,
-    state: tauri::State<'_, Arc<RwLock<State>>>,
-) -> Result<Coin, BackendError> {
-    Ok(nymd_client!(state)
+    vesting_account_address: &str,
+    block_time: Option<u64>,
+    state: tauri::State<'_, Arc<RwLock<State>>>,
+) -> Result<MajorCurrencyAmount, BackendError> {
+    log::info!(">>> Query vested coins");
+    let res = nymd_client!(state)
         .vested_coins(
             vesting_account_address,
             block_time.map(Timestamp::from_seconds),
         )
         .await?
-        .into())
->>>>>>> 241f0cf9
+        .into();
+    log::info!("<<< vested coins = {}", res);
+    Ok(res)
 }
 
 #[tauri::command]
 pub async fn vesting_coins(
-<<<<<<< HEAD
-  vesting_account_address: &str,
-  block_time: Option<u64>,
-  state: tauri::State<'_, Arc<RwLock<State>>>,
-) -> Result<MajorCurrencyAmount, BackendError> {
-  log::info!(">>> Query vesting coins");
-  let res = nymd_client!(state)
-    .vesting_coins(
-      vesting_account_address,
-      block_time.map(Timestamp::from_seconds),
-    )
-    .await?
-    .try_into()?;
-  log::info!("<<< vesting coins = {}", res);
-  Ok(res)
-=======
-    vesting_account_address: &str,
-    block_time: Option<u64>,
-    state: tauri::State<'_, Arc<RwLock<State>>>,
-) -> Result<Coin, BackendError> {
-    Ok(nymd_client!(state)
+    vesting_account_address: &str,
+    block_time: Option<u64>,
+    state: tauri::State<'_, Arc<RwLock<State>>>,
+) -> Result<MajorCurrencyAmount, BackendError> {
+    log::info!(">>> Query vesting coins");
+    let res = nymd_client!(state)
         .vesting_coins(
             vesting_account_address,
             block_time.map(Timestamp::from_seconds),
         )
         .await?
-        .into())
->>>>>>> 241f0cf9
+        .into();
+    log::info!("<<< vesting coins = {}", res);
+    Ok(res)
 }
 
 #[tauri::command]
@@ -142,20 +88,13 @@
     vesting_account_address: &str,
     state: tauri::State<'_, Arc<RwLock<State>>>,
 ) -> Result<u64, BackendError> {
-<<<<<<< HEAD
-  log::info!(">>> Query vesting start time");
-  let res = nymd_client!(state)
-    .vesting_start_time(vesting_account_address)
-    .await?
-    .seconds();
-  log::info!("<<< vesting start time = {}", res);
-  Ok(res)
-=======
-    Ok(nymd_client!(state)
+    log::info!(">>> Query vesting start time");
+    let res = nymd_client!(state)
         .vesting_start_time(vesting_account_address)
         .await?
-        .seconds())
->>>>>>> 241f0cf9
+        .seconds();
+    log::info!("<<< vesting start time = {}", res);
+    Ok(res)
 }
 
 #[tauri::command]
@@ -163,20 +102,13 @@
     vesting_account_address: &str,
     state: tauri::State<'_, Arc<RwLock<State>>>,
 ) -> Result<u64, BackendError> {
-<<<<<<< HEAD
-  log::info!(">>> Query vesting end time");
-  let res = nymd_client!(state)
-    .vesting_end_time(vesting_account_address)
-    .await?
-    .seconds();
-  log::info!("<<< vesting end time = {}", res);
-  Ok(res)
-=======
-    Ok(nymd_client!(state)
+    log::info!(">>> Query vesting end time");
+    let res = nymd_client!(state)
         .vesting_end_time(vesting_account_address)
         .await?
-        .seconds())
->>>>>>> 241f0cf9
+        .seconds();
+    log::info!("<<< vesting end time = {}", res);
+    Ok(res)
 }
 
 #[tauri::command]
@@ -184,85 +116,50 @@
     vesting_account_address: &str,
     state: tauri::State<'_, Arc<RwLock<State>>>,
 ) -> Result<OriginalVestingResponse, BackendError> {
-<<<<<<< HEAD
-  log::info!(">>> Query original vesting");
-  let res = nymd_client!(state)
-    .original_vesting(vesting_account_address)
-    .await?
-    .try_into()?;
-  log::info!("<<< {:?}", res);
-  Ok(res)
-=======
-    Ok(nymd_client!(state)
+    log::info!(">>> Query original vesting");
+    let res = nymd_client!(state)
         .original_vesting(vesting_account_address)
         .await?
-        .into())
->>>>>>> 241f0cf9
+        .try_into()?;
+    log::info!("<<< {:?}", res);
+    Ok(res)
 }
 
 #[tauri::command]
 pub async fn delegated_free(
-<<<<<<< HEAD
-  vesting_account_address: &str,
-  block_time: Option<u64>,
-  state: tauri::State<'_, Arc<RwLock<State>>>,
-) -> Result<MajorCurrencyAmount, BackendError> {
-  log::info!(">>> Query delegated free");
-  let res = nymd_client!(state)
-    .delegated_free(
-      vesting_account_address,
-      block_time.map(Timestamp::from_seconds),
-    )
-    .await?
-    .try_into()?;
-  log::info!("<<< delegated free = {}", res);
-  Ok(res)
-=======
-    vesting_account_address: &str,
-    block_time: Option<u64>,
-    state: tauri::State<'_, Arc<RwLock<State>>>,
-) -> Result<Coin, BackendError> {
-    Ok(nymd_client!(state)
+    vesting_account_address: &str,
+    block_time: Option<u64>,
+    state: tauri::State<'_, Arc<RwLock<State>>>,
+) -> Result<MajorCurrencyAmount, BackendError> {
+    log::info!(">>> Query delegated free");
+    let res = nymd_client!(state)
         .delegated_free(
             vesting_account_address,
             block_time.map(Timestamp::from_seconds),
         )
         .await?
-        .into())
->>>>>>> 241f0cf9
+        .into();
+    log::info!("<<< delegated free = {}", res);
+    Ok(res)
 }
 
 /// Returns the total amount of delegated tokens that have vested
 #[tauri::command]
 pub async fn delegated_vesting(
-<<<<<<< HEAD
-  block_time: Option<u64>,
-  vesting_account_address: &str,
-  state: tauri::State<'_, Arc<RwLock<State>>>,
-) -> Result<MajorCurrencyAmount, BackendError> {
-  log::info!(">>> Query delegated vesting");
-  let res = nymd_client!(state)
-    .delegated_vesting(
-      vesting_account_address,
-      block_time.map(Timestamp::from_seconds),
-    )
-    .await?
-    .try_into()?;
-  log::info!("<<< delegated_vesting = {}", res);
-  Ok(res)
-=======
-    block_time: Option<u64>,
-    vesting_account_address: &str,
-    state: tauri::State<'_, Arc<RwLock<State>>>,
-) -> Result<Coin, BackendError> {
-    Ok(nymd_client!(state)
+    block_time: Option<u64>,
+    vesting_account_address: &str,
+    state: tauri::State<'_, Arc<RwLock<State>>>,
+) -> Result<MajorCurrencyAmount, BackendError> {
+    log::info!(">>> Query delegated vesting");
+    let res = nymd_client!(state)
         .delegated_vesting(
             vesting_account_address,
             block_time.map(Timestamp::from_seconds),
         )
         .await?
-        .into())
->>>>>>> 241f0cf9
+        .into();
+    log::info!("<<< delegated_vesting = {}", res);
+    Ok(res)
 }
 
 #[tauri::command]
@@ -270,20 +167,13 @@
     address: &str,
     state: tauri::State<'_, Arc<RwLock<State>>>,
 ) -> Result<Option<PledgeData>, BackendError> {
-<<<<<<< HEAD
-  log::info!(">>> Query vesting get mixnode pledge");
-  let res = nymd_client!(state)
-    .get_mixnode_pledge(address)
-    .await?
-    .and_then(PledgeData::and_then);
-  log::info!("<<< {:?}", res);
-  Ok(res)
-=======
-    Ok(nymd_client!(state)
+    log::info!(">>> Query vesting get mixnode pledge");
+    let res = nymd_client!(state)
         .get_mixnode_pledge(address)
         .await?
-        .and_then(PledgeData::and_then))
->>>>>>> 241f0cf9
+        .and_then(PledgeData::and_then);
+    log::info!("<<< {:?}", res);
+    Ok(res)
 }
 
 #[tauri::command]
@@ -291,20 +181,13 @@
     address: &str,
     state: tauri::State<'_, Arc<RwLock<State>>>,
 ) -> Result<Option<PledgeData>, BackendError> {
-<<<<<<< HEAD
-  log::info!(">>> Query vesting get gateway pledge");
-  let res = nymd_client!(state)
-    .get_gateway_pledge(address)
-    .await?
-    .and_then(PledgeData::and_then);
-  log::info!("<<< {:?}", res);
-  Ok(res)
-=======
-    Ok(nymd_client!(state)
+    log::info!(">>> Query vesting get gateway pledge");
+    let res = nymd_client!(state)
         .get_gateway_pledge(address)
         .await?
-        .and_then(PledgeData::and_then))
->>>>>>> 241f0cf9
+        .and_then(PledgeData::and_then);
+    log::info!("<<< {:?}", res);
+    Ok(res)
 }
 
 #[tauri::command]
@@ -312,18 +195,12 @@
     address: &str,
     state: tauri::State<'_, Arc<RwLock<State>>>,
 ) -> Result<Period, BackendError> {
-<<<<<<< HEAD
-  log::info!(">>> Query current vesting period");
-  let res = nymd_client!(state)
-    .get_current_vesting_period(address)
-    .await?;
-  log::info!("<<< {:?}", res);
-  Ok(res)
-=======
-    Ok(nymd_client!(state)
+    log::info!(">>> Query current vesting period");
+    let res = nymd_client!(state)
         .get_current_vesting_period(address)
-        .await?)
->>>>>>> 241f0cf9
+        .await?;
+    log::info!("<<< {:?}", res);
+    Ok(res)
 }
 
 #[tauri::command]
@@ -331,12 +208,8 @@
     address: &str,
     state: tauri::State<'_, Arc<RwLock<State>>>,
 ) -> Result<VestingAccountInfo, BackendError> {
-<<<<<<< HEAD
-  log::info!(">>> Query account info");
-  let res = nymd_client!(state).get_account(address).await?.try_into()?;
-  log::info!("<<< {:?}", res);
-  Ok(res)
-=======
-    Ok(nymd_client!(state).get_account(address).await?.into())
->>>>>>> 241f0cf9
+    log::info!(">>> Query account info");
+    let res = nymd_client!(state).get_account(address).await?.try_into()?;
+    log::info!("<<< {:?}", res);
+    Ok(res)
 }