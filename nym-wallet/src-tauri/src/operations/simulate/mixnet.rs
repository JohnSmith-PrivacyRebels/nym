// Copyright 2022 - Nym Technologies SA <contact@nymtech.net>
// SPDX-License-Identifier: Apache-2.0

use crate::coin::Coin;
use crate::error::BackendError;
use crate::simulate::{FeeDetails, SimulateResult};
use crate::State;
use mixnet_contract_common::{ExecuteMsg, Gateway, MixNode};
use std::sync::Arc;
use tokio::sync::RwLock;

#[tauri::command]
pub async fn simulate_bond_gateway(
    gateway: Gateway,
    pledge: Coin,
    owner_signature: String,
    state: tauri::State<'_, Arc<RwLock<State>>>,
) -> Result<FeeDetails, BackendError> {
<<<<<<< HEAD
  let guard = state.read().await;
  let pledge = pledge.into_backend_coin(guard.current_network().denom())?;

  let client = guard.current_client()?;
  let mixnet_contract = client.nymd.mixnet_contract_address()?;
  let gas_price = client.nymd.gas_price().clone();

  // TODO: I'm still not 100% convinced whether this should be exposed here or handled somewhere else in the client code
  let msg = client.nymd.wrap_contract_execute_message(
    mixnet_contract,
    &ExecuteMsg::BondGateway {
      gateway,
      owner_signature,
    },
    vec![pledge],
  )?;

  let result = client.nymd.simulate(vec![msg]).await?;
  Ok(SimulateResult::new(result.gas_info, gas_price).detailed_fee())
=======
    let guard = state.read().await;
    let network_denom = guard.current_network().denom();
    let pledge = pledge.into_cosmos_coin(&network_denom)?;

    let client = guard.current_client()?;
    let mixnet_contract = client.nymd.mixnet_contract_address()?;
    let gas_price = client.nymd.gas_price().clone();

    // TODO: I'm still not 100% convinced whether this should be exposed here or handled somewhere else in the client code
    let msg = client.nymd.wrap_contract_execute_message(
        mixnet_contract,
        &ExecuteMsg::BondGateway {
            gateway,
            owner_signature,
        },
        vec![pledge],
    )?;

    let result = client.nymd.simulate(vec![msg]).await?;
    Ok(SimulateResult::new(result.gas_info, gas_price).detailed_fee())
>>>>>>> 2f4be6de
}

#[tauri::command]
pub async fn simulate_unbond_gateway(
    state: tauri::State<'_, Arc<RwLock<State>>>,
) -> Result<FeeDetails, BackendError> {
    let guard = state.read().await;

    let client = guard.current_client()?;
    let mixnet_contract = client.nymd.mixnet_contract_address()?;
    let gas_price = client.nymd.gas_price().clone();

<<<<<<< HEAD
  let msg = client
    .nymd
    .wrap_fundless_contract_execute_message(mixnet_contract, &ExecuteMsg::UnbondGateway {})?;
=======
    let msg = client.nymd.wrap_contract_execute_message(
        mixnet_contract,
        &ExecuteMsg::UnbondGateway {},
        vec![],
    )?;
>>>>>>> 2f4be6de

    let result = client.nymd.simulate(vec![msg]).await?;
    Ok(SimulateResult::new(result.gas_info, gas_price).detailed_fee())
}

#[tauri::command]
pub async fn simulate_bond_mixnode(
    mixnode: MixNode,
    owner_signature: String,
    pledge: Coin,
    state: tauri::State<'_, Arc<RwLock<State>>>,
) -> Result<FeeDetails, BackendError> {
<<<<<<< HEAD
  let guard = state.read().await;
  let pledge = pledge.into_backend_coin(guard.current_network().denom())?;

  let client = guard.current_client()?;
  let mixnet_contract = client.nymd.mixnet_contract_address()?;
  let gas_price = client.nymd.gas_price().clone();

  let msg = client.nymd.wrap_contract_execute_message(
    mixnet_contract,
    &ExecuteMsg::BondMixnode {
      mix_node: mixnode,
      owner_signature,
    },
    vec![pledge],
  )?;

  let result = client.nymd.simulate(vec![msg]).await?;
  Ok(SimulateResult::new(result.gas_info, gas_price).detailed_fee())
=======
    let guard = state.read().await;
    let network_denom = guard.current_network().denom();
    let pledge = pledge.into_cosmos_coin(&network_denom)?;

    let client = guard.current_client()?;
    let mixnet_contract = client.nymd.mixnet_contract_address()?;
    let gas_price = client.nymd.gas_price().clone();

    let msg = client.nymd.wrap_contract_execute_message(
        mixnet_contract,
        &ExecuteMsg::BondMixnode {
            mix_node: mixnode,
            owner_signature,
        },
        vec![pledge],
    )?;

    let result = client.nymd.simulate(vec![msg]).await?;
    Ok(SimulateResult::new(result.gas_info, gas_price).detailed_fee())
>>>>>>> 2f4be6de
}

#[tauri::command]
pub async fn simulate_unbond_mixnode(
    state: tauri::State<'_, Arc<RwLock<State>>>,
) -> Result<FeeDetails, BackendError> {
    let guard = state.read().await;

    let client = guard.current_client()?;
    let mixnet_contract = client.nymd.mixnet_contract_address()?;
    let gas_price = client.nymd.gas_price().clone();

<<<<<<< HEAD
  let msg = client
    .nymd
    .wrap_fundless_contract_execute_message(mixnet_contract, &ExecuteMsg::UnbondMixnode {})?;
=======
    let msg = client.nymd.wrap_contract_execute_message(
        mixnet_contract,
        &ExecuteMsg::UnbondMixnode {},
        vec![],
    )?;
>>>>>>> 2f4be6de

    let result = client.nymd.simulate(vec![msg]).await?;
    Ok(SimulateResult::new(result.gas_info, gas_price).detailed_fee())
}

#[tauri::command]
pub async fn simulate_update_mixnode(
    profit_margin_percent: u8,
    state: tauri::State<'_, Arc<RwLock<State>>>,
) -> Result<FeeDetails, BackendError> {
<<<<<<< HEAD
  let guard = state.read().await;

  let client = guard.current_client()?;
  let mixnet_contract = client.nymd.mixnet_contract_address()?;
  let gas_price = client.nymd.gas_price().clone();

  let msg = client.nymd.wrap_fundless_contract_execute_message(
    mixnet_contract,
    &ExecuteMsg::UpdateMixnodeConfig {
      profit_margin_percent,
    },
  )?;

  let result = client.nymd.simulate(vec![msg]).await?;
  Ok(SimulateResult::new(result.gas_info, gas_price).detailed_fee())
=======
    let guard = state.read().await;

    let client = guard.current_client()?;
    let mixnet_contract = client.nymd.mixnet_contract_address()?;
    let gas_price = client.nymd.gas_price().clone();

    let msg = client.nymd.wrap_contract_execute_message(
        mixnet_contract,
        &ExecuteMsg::UpdateMixnodeConfig {
            profit_margin_percent,
        },
        vec![],
    )?;

    let result = client.nymd.simulate(vec![msg]).await?;
    Ok(SimulateResult::new(result.gas_info, gas_price).detailed_fee())
>>>>>>> 2f4be6de
}

#[tauri::command]
pub async fn simulate_delegate_to_mixnode(
    identity: &str,
    amount: Coin,
    state: tauri::State<'_, Arc<RwLock<State>>>,
) -> Result<FeeDetails, BackendError> {
<<<<<<< HEAD
  let guard = state.read().await;
  let delegation = amount.into_backend_coin(guard.current_network().denom())?;

  let client = guard.current_client()?;
  let mixnet_contract = client.nymd.mixnet_contract_address()?;
  let gas_price = client.nymd.gas_price().clone();

  let msg = client.nymd.wrap_contract_execute_message(
    mixnet_contract,
    &ExecuteMsg::DelegateToMixnode {
      mix_identity: identity.to_string(),
    },
    vec![delegation],
  )?;

  let result = client.nymd.simulate(vec![msg]).await?;
  Ok(SimulateResult::new(result.gas_info, gas_price).detailed_fee())
=======
    let guard = state.read().await;
    let network_denom = guard.current_network().denom();
    let delegation = amount.into_cosmos_coin(&network_denom)?;

    let client = guard.current_client()?;
    let mixnet_contract = client.nymd.mixnet_contract_address()?;
    let gas_price = client.nymd.gas_price().clone();

    let msg = client.nymd.wrap_contract_execute_message(
        mixnet_contract,
        &ExecuteMsg::DelegateToMixnode {
            mix_identity: identity.to_string(),
        },
        vec![delegation],
    )?;

    let result = client.nymd.simulate(vec![msg]).await?;
    Ok(SimulateResult::new(result.gas_info, gas_price).detailed_fee())
>>>>>>> 2f4be6de
}

#[tauri::command]
pub async fn simulate_undelegate_from_mixnode(
    identity: &str,
    state: tauri::State<'_, Arc<RwLock<State>>>,
) -> Result<FeeDetails, BackendError> {
<<<<<<< HEAD
  let guard = state.read().await;

  let client = guard.current_client()?;
  let mixnet_contract = client.nymd.mixnet_contract_address()?;
  let gas_price = client.nymd.gas_price().clone();

  let msg = client.nymd.wrap_fundless_contract_execute_message(
    mixnet_contract,
    &ExecuteMsg::UndelegateFromMixnode {
      mix_identity: identity.to_string(),
    },
  )?;

  let result = client.nymd.simulate(vec![msg]).await?;
  Ok(SimulateResult::new(result.gas_info, gas_price).detailed_fee())
=======
    let guard = state.read().await;

    let client = guard.current_client()?;
    let mixnet_contract = client.nymd.mixnet_contract_address()?;
    let gas_price = client.nymd.gas_price().clone();

    let msg = client.nymd.wrap_contract_execute_message(
        mixnet_contract,
        &ExecuteMsg::UndelegateFromMixnode {
            mix_identity: identity.to_string(),
        },
        vec![],
    )?;

    let result = client.nymd.simulate(vec![msg]).await?;
    Ok(SimulateResult::new(result.gas_info, gas_price).detailed_fee())
>>>>>>> 2f4be6de
}<|MERGE_RESOLUTION|>--- conflicted
+++ resolved
@@ -16,30 +16,8 @@
     owner_signature: String,
     state: tauri::State<'_, Arc<RwLock<State>>>,
 ) -> Result<FeeDetails, BackendError> {
-<<<<<<< HEAD
-  let guard = state.read().await;
-  let pledge = pledge.into_backend_coin(guard.current_network().denom())?;
-
-  let client = guard.current_client()?;
-  let mixnet_contract = client.nymd.mixnet_contract_address()?;
-  let gas_price = client.nymd.gas_price().clone();
-
-  // TODO: I'm still not 100% convinced whether this should be exposed here or handled somewhere else in the client code
-  let msg = client.nymd.wrap_contract_execute_message(
-    mixnet_contract,
-    &ExecuteMsg::BondGateway {
-      gateway,
-      owner_signature,
-    },
-    vec![pledge],
-  )?;
-
-  let result = client.nymd.simulate(vec![msg]).await?;
-  Ok(SimulateResult::new(result.gas_info, gas_price).detailed_fee())
-=======
     let guard = state.read().await;
-    let network_denom = guard.current_network().denom();
-    let pledge = pledge.into_cosmos_coin(&network_denom)?;
+    let pledge = pledge.into_backend_coin(guard.current_network().denom())?;
 
     let client = guard.current_client()?;
     let mixnet_contract = client.nymd.mixnet_contract_address()?;
@@ -57,7 +35,6 @@
 
     let result = client.nymd.simulate(vec![msg]).await?;
     Ok(SimulateResult::new(result.gas_info, gas_price).detailed_fee())
->>>>>>> 2f4be6de
 }
 
 #[tauri::command]
@@ -70,17 +47,9 @@
     let mixnet_contract = client.nymd.mixnet_contract_address()?;
     let gas_price = client.nymd.gas_price().clone();
 
-<<<<<<< HEAD
-  let msg = client
-    .nymd
-    .wrap_fundless_contract_execute_message(mixnet_contract, &ExecuteMsg::UnbondGateway {})?;
-=======
-    let msg = client.nymd.wrap_contract_execute_message(
-        mixnet_contract,
-        &ExecuteMsg::UnbondGateway {},
-        vec![],
-    )?;
->>>>>>> 2f4be6de
+    let msg = client
+        .nymd
+        .wrap_fundless_contract_execute_message(mixnet_contract, &ExecuteMsg::UnbondGateway {})?;
 
     let result = client.nymd.simulate(vec![msg]).await?;
     Ok(SimulateResult::new(result.gas_info, gas_price).detailed_fee())
@@ -93,29 +62,8 @@
     pledge: Coin,
     state: tauri::State<'_, Arc<RwLock<State>>>,
 ) -> Result<FeeDetails, BackendError> {
-<<<<<<< HEAD
-  let guard = state.read().await;
-  let pledge = pledge.into_backend_coin(guard.current_network().denom())?;
-
-  let client = guard.current_client()?;
-  let mixnet_contract = client.nymd.mixnet_contract_address()?;
-  let gas_price = client.nymd.gas_price().clone();
-
-  let msg = client.nymd.wrap_contract_execute_message(
-    mixnet_contract,
-    &ExecuteMsg::BondMixnode {
-      mix_node: mixnode,
-      owner_signature,
-    },
-    vec![pledge],
-  )?;
-
-  let result = client.nymd.simulate(vec![msg]).await?;
-  Ok(SimulateResult::new(result.gas_info, gas_price).detailed_fee())
-=======
     let guard = state.read().await;
-    let network_denom = guard.current_network().denom();
-    let pledge = pledge.into_cosmos_coin(&network_denom)?;
+    let pledge = pledge.into_backend_coin(guard.current_network().denom())?;
 
     let client = guard.current_client()?;
     let mixnet_contract = client.nymd.mixnet_contract_address()?;
@@ -132,7 +80,6 @@
 
     let result = client.nymd.simulate(vec![msg]).await?;
     Ok(SimulateResult::new(result.gas_info, gas_price).detailed_fee())
->>>>>>> 2f4be6de
 }
 
 #[tauri::command]
@@ -145,17 +92,9 @@
     let mixnet_contract = client.nymd.mixnet_contract_address()?;
     let gas_price = client.nymd.gas_price().clone();
 
-<<<<<<< HEAD
-  let msg = client
-    .nymd
-    .wrap_fundless_contract_execute_message(mixnet_contract, &ExecuteMsg::UnbondMixnode {})?;
-=======
-    let msg = client.nymd.wrap_contract_execute_message(
-        mixnet_contract,
-        &ExecuteMsg::UnbondMixnode {},
-        vec![],
-    )?;
->>>>>>> 2f4be6de
+    let msg = client
+        .nymd
+        .wrap_fundless_contract_execute_message(mixnet_contract, &ExecuteMsg::UnbondMixnode {})?;
 
     let result = client.nymd.simulate(vec![msg]).await?;
     Ok(SimulateResult::new(result.gas_info, gas_price).detailed_fee())
@@ -166,40 +105,21 @@
     profit_margin_percent: u8,
     state: tauri::State<'_, Arc<RwLock<State>>>,
 ) -> Result<FeeDetails, BackendError> {
-<<<<<<< HEAD
-  let guard = state.read().await;
-
-  let client = guard.current_client()?;
-  let mixnet_contract = client.nymd.mixnet_contract_address()?;
-  let gas_price = client.nymd.gas_price().clone();
-
-  let msg = client.nymd.wrap_fundless_contract_execute_message(
-    mixnet_contract,
-    &ExecuteMsg::UpdateMixnodeConfig {
-      profit_margin_percent,
-    },
-  )?;
-
-  let result = client.nymd.simulate(vec![msg]).await?;
-  Ok(SimulateResult::new(result.gas_info, gas_price).detailed_fee())
-=======
     let guard = state.read().await;
 
     let client = guard.current_client()?;
     let mixnet_contract = client.nymd.mixnet_contract_address()?;
     let gas_price = client.nymd.gas_price().clone();
 
-    let msg = client.nymd.wrap_contract_execute_message(
+    let msg = client.nymd.wrap_fundless_contract_execute_message(
         mixnet_contract,
         &ExecuteMsg::UpdateMixnodeConfig {
             profit_margin_percent,
         },
-        vec![],
     )?;
 
     let result = client.nymd.simulate(vec![msg]).await?;
     Ok(SimulateResult::new(result.gas_info, gas_price).detailed_fee())
->>>>>>> 2f4be6de
 }
 
 #[tauri::command]
@@ -208,28 +128,8 @@
     amount: Coin,
     state: tauri::State<'_, Arc<RwLock<State>>>,
 ) -> Result<FeeDetails, BackendError> {
-<<<<<<< HEAD
-  let guard = state.read().await;
-  let delegation = amount.into_backend_coin(guard.current_network().denom())?;
-
-  let client = guard.current_client()?;
-  let mixnet_contract = client.nymd.mixnet_contract_address()?;
-  let gas_price = client.nymd.gas_price().clone();
-
-  let msg = client.nymd.wrap_contract_execute_message(
-    mixnet_contract,
-    &ExecuteMsg::DelegateToMixnode {
-      mix_identity: identity.to_string(),
-    },
-    vec![delegation],
-  )?;
-
-  let result = client.nymd.simulate(vec![msg]).await?;
-  Ok(SimulateResult::new(result.gas_info, gas_price).detailed_fee())
-=======
     let guard = state.read().await;
-    let network_denom = guard.current_network().denom();
-    let delegation = amount.into_cosmos_coin(&network_denom)?;
+    let delegation = amount.into_backend_coin(guard.current_network().denom())?;
 
     let client = guard.current_client()?;
     let mixnet_contract = client.nymd.mixnet_contract_address()?;
@@ -245,7 +145,6 @@
 
     let result = client.nymd.simulate(vec![msg]).await?;
     Ok(SimulateResult::new(result.gas_info, gas_price).detailed_fee())
->>>>>>> 2f4be6de
 }
 
 #[tauri::command]
@@ -253,38 +152,19 @@
     identity: &str,
     state: tauri::State<'_, Arc<RwLock<State>>>,
 ) -> Result<FeeDetails, BackendError> {
-<<<<<<< HEAD
-  let guard = state.read().await;
-
-  let client = guard.current_client()?;
-  let mixnet_contract = client.nymd.mixnet_contract_address()?;
-  let gas_price = client.nymd.gas_price().clone();
-
-  let msg = client.nymd.wrap_fundless_contract_execute_message(
-    mixnet_contract,
-    &ExecuteMsg::UndelegateFromMixnode {
-      mix_identity: identity.to_string(),
-    },
-  )?;
-
-  let result = client.nymd.simulate(vec![msg]).await?;
-  Ok(SimulateResult::new(result.gas_info, gas_price).detailed_fee())
-=======
     let guard = state.read().await;
 
     let client = guard.current_client()?;
     let mixnet_contract = client.nymd.mixnet_contract_address()?;
     let gas_price = client.nymd.gas_price().clone();
 
-    let msg = client.nymd.wrap_contract_execute_message(
+    let msg = client.nymd.wrap_fundless_contract_execute_message(
         mixnet_contract,
         &ExecuteMsg::UndelegateFromMixnode {
             mix_identity: identity.to_string(),
         },
-        vec![],
     )?;
 
     let result = client.nymd.simulate(vec![msg]).await?;
     Ok(SimulateResult::new(result.gas_info, gas_price).detailed_fee())
->>>>>>> 2f4be6de
 }