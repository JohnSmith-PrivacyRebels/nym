--- conflicted
+++ resolved
@@ -53,34 +53,17 @@
     fee: Option<Fee>,
     state: tauri::State<'_, Arc<RwLock<State>>>,
 ) -> Result<TauriTxResult, BackendError> {
-<<<<<<< HEAD
-  let address = AccountId::from_str(address)?;
-  let amount = amount.into_backend_coin(state.read().await.current_network().denom())?;
-  let result = nymd_client!(state)
-    .send(&address, vec![amount.clone()], memo, fee)
-    .await?;
-  Ok(TauriTxResult::new(
-    result,
-    TransactionDetails {
-      from_address: nymd_client!(state).address().to_string(),
-      to_address: address.to_string(),
-      amount: amount.into(),
-    },
-  ))
-=======
     let address = AccountId::from_str(address)?;
-    let network_denom = state.read().await.current_network().denom();
-    let cosmos_amount: CosmosCoin = amount.clone().into_cosmos_coin(&network_denom)?;
+    let amount = amount.into_backend_coin(state.read().await.current_network().denom())?;
     let result = nymd_client!(state)
-        .send(&address, vec![cosmos_amount], memo, fee)
+        .send(&address, vec![amount.clone()], memo, fee)
         .await?;
     Ok(TauriTxResult::new(
         result,
         TransactionDetails {
             from_address: nymd_client!(state).address().to_string(),
             to_address: address.to_string(),
-            amount,
+            amount: amount.into(),
         },
     ))
->>>>>>> 2f4be6de
 }