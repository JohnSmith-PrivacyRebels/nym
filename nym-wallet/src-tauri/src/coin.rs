--- conflicted
+++ resolved
@@ -22,33 +22,19 @@
 }
 
 impl FromStr for Denom {
-<<<<<<< HEAD
-  type Err = BackendError;
-
-  fn from_str(s: &str) -> Result<Denom, BackendError> {
-    let s = s.to_lowercase();
-    for network in Network::iter() {
-      let denom = network.denom();
-      if s == denom.to_lowercase() || s == "minor" {
-        return Ok(Denom::Minor);
-      } else if s == denom[1..].to_lowercase() || s == "major" {
-        return Ok(Denom::Major);
-      }
-=======
     type Err = BackendError;
 
     fn from_str(s: &str) -> Result<Denom, BackendError> {
         let s = s.to_lowercase();
         for network in Network::iter() {
             let denom = network.denom();
-            if s == denom.as_ref().to_lowercase() || s == "minor" {
+            if s == denom.to_lowercase() || s == "minor" {
                 return Ok(Denom::Minor);
-            } else if s == denom.as_ref()[1..].to_lowercase() || s == "major" {
+            } else if s == denom[1..].to_lowercase() || s == "major" {
                 return Ok(Denom::Major);
             }
         }
         Err(BackendError::InvalidDenom(s))
->>>>>>> 2f4be6de
     }
 }
 
@@ -70,32 +56,14 @@
 
 // Allows adding minor and major denominations, output will have the LHS denom.
 impl Add for Coin {
-<<<<<<< HEAD
-  type Output = Self;
-
-  fn add(self, rhs: Self) -> Self {
-    let denom = self.denom.clone();
-    let lhs = self.to_minor();
-    let rhs = rhs.to_minor();
-    let lhs_amount = lhs.amount.parse::<u128>().unwrap();
-    let rhs_amount = rhs.amount.parse::<u128>().unwrap();
-    let amount = lhs_amount + rhs_amount;
-    let coin = Coin {
-      amount: amount.to_string(),
-      denom: Denom::Minor,
-    };
-    match denom {
-      Denom::Major => coin.to_major(),
-      Denom::Minor => coin,
-=======
     type Output = Self;
 
     fn add(self, rhs: Self) -> Self {
         let denom = self.denom.clone();
         let lhs = self.to_minor();
         let rhs = rhs.to_minor();
-        let lhs_amount = lhs.amount.parse::<u64>().unwrap();
-        let rhs_amount = rhs.amount.parse::<u64>().unwrap();
+        let lhs_amount = lhs.amount.parse::<u128>().unwrap();
+        let rhs_amount = rhs.amount.parse::<u128>().unwrap();
         let amount = lhs_amount + rhs_amount;
         let coin = Coin {
             amount: amount.to_string(),
@@ -105,38 +73,19 @@
             Denom::Major => coin.to_major(),
             Denom::Minor => coin,
         }
->>>>>>> 2f4be6de
     }
 }
 
 // Allows adding minor and major denominations, output will have the LHS denom.
 impl Sub for Coin {
-<<<<<<< HEAD
-  type Output = Self;
-
-  fn sub(self, rhs: Self) -> Self {
-    let denom = self.denom.clone();
-    let lhs = self.to_minor();
-    let rhs = rhs.to_minor();
-    let lhs_amount = lhs.amount.parse::<u128>().unwrap();
-    let rhs_amount = rhs.amount.parse::<u128>().unwrap();
-    let amount = lhs_amount - rhs_amount;
-    let coin = Coin {
-      amount: amount.to_string(),
-      denom: Denom::Minor,
-    };
-    match denom {
-      Denom::Major => coin.to_major(),
-      Denom::Minor => coin,
-=======
     type Output = Self;
 
     fn sub(self, rhs: Self) -> Self {
         let denom = self.denom.clone();
         let lhs = self.to_minor();
         let rhs = rhs.to_minor();
-        let lhs_amount = lhs.amount.parse::<i64>().unwrap();
-        let rhs_amount = rhs.amount.parse::<i64>().unwrap();
+        let lhs_amount = lhs.amount.parse::<u128>().unwrap();
+        let rhs_amount = rhs.amount.parse::<u128>().unwrap();
         let amount = lhs_amount - rhs_amount;
         let coin = Coin {
             amount: amount.to_string(),
@@ -146,7 +95,6 @@
             Denom::Major => coin.to_major(),
             Denom::Minor => coin,
         }
->>>>>>> 2f4be6de
     }
 }
 
@@ -193,49 +141,6 @@
             },
         }
     }
-<<<<<<< HEAD
-  }
-
-  pub fn amount(&self) -> String {
-    self.amount.clone()
-  }
-
-  #[allow(unused)]
-  pub fn denom(&self) -> Denom {
-    self.denom.clone()
-  }
-
-  // Helper function that returns the local denom in terms of the specified network denom.
-  fn denom_as_string(&self, network_denom: &str) -> Result<String, BackendError> {
-    // Currently there is the widespread assumption that network denomination is always in
-    // `Denom::Minor`, and starts with 'u'.
-    let network_denom = network_denom.to_owned();
-    if !network_denom.starts_with('u') {
-      return Err(BackendError::InvalidNetworkDenom(network_denom));
-    }
-
-    Ok(match &self.denom {
-      Denom::Minor => network_denom,
-      Denom::Major => network_denom[1..].to_string(),
-    })
-  }
-
-  pub fn into_backend_coin(self, network_denom: &str) -> Result<BackendCoin, BackendError> {
-    Ok(BackendCoin::new(
-      self.amount.parse()?,
-      self.denom_as_string(network_denom)?,
-    ))
-  }
-}
-
-impl From<BackendCoin> for Coin {
-  fn from(c: BackendCoin) -> Self {
-    Coin {
-      amount: c.amount.to_string(),
-      denom: Denom::from_str(c.denom.as_ref()).unwrap(),
-    }
-  }
-=======
 
     pub fn amount(&self) -> String {
         self.amount.clone()
@@ -247,10 +152,10 @@
     }
 
     // Helper function that returns the local denom in terms of the specified network denom.
-    fn denom_as_string(&self, network_denom: &CosmosDenom) -> Result<String, BackendError> {
+    fn denom_as_string(&self, network_denom: &str) -> Result<String, BackendError> {
         // Currently there is the widespread assumption that network denomination is always in
         // `Denom::Minor`, and starts with 'u'.
-        let network_denom = network_denom.to_string();
+        let network_denom = network_denom.to_owned();
         if !network_denom.starts_with('u') {
             return Err(BackendError::InvalidNetworkDenom(network_denom));
         }
@@ -261,26 +166,21 @@
         })
     }
 
-    pub fn into_cosmos_coin(self, network_denom: &CosmosDenom) -> Result<CosmosCoin, BackendError> {
-        match Decimal::from_str(&self.amount) {
-            Ok(amount) => Ok(CosmosCoin {
-                amount,
-                denom: CosmosDenom::from_str(&self.denom_as_string(network_denom)?)?,
-            }),
-            Err(e) => Err(e.into()),
-        }
-    }
-
-    pub fn into_cosmwasm_coin(
-        self,
-        network_denom: &CosmosDenom,
-    ) -> Result<CosmWasmCoin, BackendError> {
-        Ok(CosmWasmCoin {
-            denom: self.denom_as_string(network_denom)?,
-            amount: Uint128::try_from(self.amount.as_str())?,
-        })
-    }
->>>>>>> 2f4be6de
+    pub fn into_backend_coin(self, network_denom: &str) -> Result<BackendCoin, BackendError> {
+        Ok(BackendCoin::new(
+            self.amount.parse()?,
+            self.denom_as_string(network_denom)?,
+        ))
+    }
+}
+
+impl From<BackendCoin> for Coin {
+    fn from(c: BackendCoin) -> Self {
+        Coin {
+            amount: c.amount.to_string(),
+            denom: Denom::from_str(c.denom.as_ref()).unwrap(),
+        }
+    }
 }
 
 impl From<CosmosCoin> for Coin {
@@ -303,149 +203,8 @@
 
 #[cfg(test)]
 mod test {
-<<<<<<< HEAD
-  use super::*;
-  use crate::error::BackendError;
-  use serde_json::json;
-  use std::convert::TryFrom;
-  use std::str::FromStr;
-
-  #[test]
-  fn json_to_coin() {
-    let minor = json!({
-        "amount": "1",
-        "denom": "Minor"
-    });
-
-    let major = json!({
-        "amount": "1",
-        "denom": "Major"
-    });
-
-    let test_minor_coin = Coin::minor("1");
-    let test_major_coin = Coin::major("1");
-
-    let minor_coin = serde_json::from_value::<Coin>(minor).unwrap();
-    let major_coin = serde_json::from_value::<Coin>(major).unwrap();
-
-    assert_eq!(minor_coin, test_minor_coin);
-    assert_eq!(major_coin, test_major_coin);
-  }
-
-  #[test]
-  fn denom_from_str() {
-    assert_eq!(Denom::from_str("unym").unwrap(), Denom::Minor);
-    assert_eq!(Denom::from_str("nym").unwrap(), Denom::Major);
-    assert_eq!(Denom::from_str("minor").unwrap(), Denom::Minor);
-    assert_eq!(Denom::from_str("major").unwrap(), Denom::Major);
-
-    assert!(matches!(
-      Denom::from_str("foo").unwrap_err(),
-      BackendError::InvalidDenom { .. },
-    ));
-  }
-
-  #[test]
-  fn denom_conversions() {
-    let minor = Coin::minor("1");
-    let major = minor.to_major();
-
-    assert_eq!(major, Coin::major("0.000001"));
-
-    let minor = major.to_minor();
-    assert_eq!(minor, Coin::minor("1"));
-  }
-
-  #[test]
-  fn network_denom_is_assumed_to_be_in_minor_denom() {
-    let network_denom = "nym";
-    assert!(matches!(
-      Coin::minor("42")
-        .denom_as_string(network_denom)
-        .unwrap_err(),
-      BackendError::InvalidNetworkDenom { .. }
-    ));
-  }
-
-  #[test]
-  fn local_denom_to_interpreted_using_network_denom() {
-    let network_denom = "unym";
-    assert_eq!(
-      Coin::minor("42").denom_as_string(network_denom).unwrap(),
-      "unym",
-    );
-    assert_eq!(
-      Coin::major("42").denom_as_string(network_denom).unwrap(),
-      "nym",
-    );
-  }
-
-  #[test]
-  fn coin_to_coin_minor() {
-    let network_denom = "unym";
-    let coin = Coin::minor("42");
-
-    let backend_coin = coin.clone().into_backend_coin(&network_denom).unwrap();
-    assert_eq!(backend_coin, BackendCoin::new(42, "unym"));
-  }
-
-  #[test]
-  fn coin_to_coin_major() {
-    let network_denom = "unym";
-    let coin = Coin::major("52");
-
-    let backend_coin = coin.clone().into_backend_coin(network_denom).unwrap();
-    assert_eq!(backend_coin, BackendCoin::new(52, "nym"));
-  }
-
-  fn amounts() -> Vec<&'static str> {
-    vec![
-      "1",
-      "10",
-      "100",
-      "1000",
-      "10000",
-      "100000",
-      "10000000",
-      "100000000",
-      "1000000000",
-      "10000000000",
-      "100000000000",
-      "1000000000000",
-      "10000000000000",
-      "100000000000000",
-      "1000000000000000",
-      "10000000000000000",
-      "100000000000000000",
-      "1000000000000000000",
-    ]
-  }
-
-  #[test]
-  fn coin_to_backend() {
-    let network_denom = "unym";
-    for amount in amounts() {
-      let coin = Coin::minor(amount);
-      let backend_coin = coin.into_backend_coin(network_denom).unwrap();
-      assert_eq!(
-        backend_coin,
-        BackendCoin::new(amount.parse::<u128>().unwrap(), "unym")
-      );
-      assert_eq!(Coin::try_from(backend_coin).unwrap(), Coin::minor(amount));
-
-      let coin = Coin::major(amount);
-      let backend_coin = coin.into_backend_coin(network_denom).unwrap();
-      assert_eq!(
-        backend_coin,
-        BackendCoin::new(amount.parse::<u128>().unwrap(), "nym")
-      );
-      assert_eq!(Coin::try_from(backend_coin).unwrap(), Coin::major(amount));
-    }
-  }
-=======
     use super::*;
     use crate::error::BackendError;
-    use cosmwasm_std::Coin as CosmWasmCoin;
     use serde_json::json;
     use std::convert::TryFrom;
     use std::str::FromStr;
@@ -498,10 +257,10 @@
 
     #[test]
     fn network_denom_is_assumed_to_be_in_minor_denom() {
-        let network_denom = CosmosDenom::from_str("nym").unwrap();
+        let network_denom = "nym";
         assert!(matches!(
             Coin::minor("42")
-                .denom_as_string(&network_denom)
+                .denom_as_string(network_denom)
                 .unwrap_err(),
             BackendError::InvalidNetworkDenom { .. }
         ));
@@ -509,51 +268,33 @@
 
     #[test]
     fn local_denom_to_interpreted_using_network_denom() {
-        let network_denom = CosmosDenom::from_str("unym").unwrap();
+        let network_denom = "unym";
         assert_eq!(
-            Coin::minor("42").denom_as_string(&network_denom).unwrap(),
+            Coin::minor("42").denom_as_string(network_denom).unwrap(),
             "unym",
         );
         assert_eq!(
-            Coin::major("42").denom_as_string(&network_denom).unwrap(),
+            Coin::major("42").denom_as_string(network_denom).unwrap(),
             "nym",
         );
     }
 
     #[test]
     fn coin_to_coin_minor() {
-        let network_denom = CosmosDenom::from_str("unym").unwrap();
+        let network_denom = "unym";
         let coin = Coin::minor("42");
 
-        let cosmoswasm_coin = coin.clone().into_cosmwasm_coin(&network_denom).unwrap();
-        assert_eq!(cosmoswasm_coin, CosmWasmCoin::new(42, "unym"),);
-
-        let cosmos_coin = coin.into_cosmos_coin(&network_denom).unwrap();
-        assert_eq!(
-            cosmos_coin,
-            CosmosCoin {
-                denom: CosmosDenom::from_str("unym").unwrap(),
-                amount: Decimal::from_str("42").unwrap(),
-            },
-        );
+        let backend_coin = coin.clone().into_backend_coin(&network_denom).unwrap();
+        assert_eq!(backend_coin, BackendCoin::new(42, "unym"));
     }
 
     #[test]
     fn coin_to_coin_major() {
-        let network_denom = CosmosDenom::from_str("unym").unwrap();
+        let network_denom = "unym";
         let coin = Coin::major("52");
 
-        let cosmoswasm_coin = coin.clone().into_cosmwasm_coin(&network_denom).unwrap();
-        assert_eq!(cosmoswasm_coin, CosmWasmCoin::new(52, "nym"),);
-
-        let cosmos_coin = coin.into_cosmos_coin(&network_denom).unwrap();
-        assert_eq!(
-            cosmos_coin,
-            CosmosCoin {
-                denom: CosmosDenom::from_str("nym").unwrap(),
-                amount: Decimal::from_str("52").unwrap(),
-            },
-        );
+        let backend_coin = coin.clone().into_backend_coin(network_denom).unwrap();
+        assert_eq!(backend_coin, BackendCoin::new(52, "nym"));
     }
 
     fn amounts() -> Vec<&'static str> {
@@ -580,75 +321,24 @@
     }
 
     #[test]
-    fn coin_to_cosmoswasm() {
-        let network_denom = CosmosDenom::from_str("unym").unwrap();
+    fn coin_to_backend() {
+        let network_denom = "unym";
         for amount in amounts() {
             let coin = Coin::minor(amount);
-            let cosmoswasm_coin: CosmWasmCoin = coin.into_cosmwasm_coin(&network_denom).unwrap();
+            let backend_coin = coin.into_backend_coin(network_denom).unwrap();
             assert_eq!(
-                cosmoswasm_coin,
-                CosmWasmCoin::new(amount.parse::<u128>().unwrap(), "unym")
+                backend_coin,
+                BackendCoin::new(amount.parse::<u128>().unwrap(), "unym")
             );
+            assert_eq!(Coin::try_from(backend_coin).unwrap(), Coin::minor(amount));
+
+            let coin = Coin::major(amount);
+            let backend_coin = coin.into_backend_coin(network_denom).unwrap();
             assert_eq!(
-                Coin::try_from(cosmoswasm_coin).unwrap(),
-                Coin::minor(amount)
+                backend_coin,
+                BackendCoin::new(amount.parse::<u128>().unwrap(), "nym")
             );
-
-            let coin = Coin::major(amount);
-            let cosmoswasm_coin: CosmWasmCoin = coin.into_cosmwasm_coin(&network_denom).unwrap();
-            assert_eq!(
-                cosmoswasm_coin,
-                CosmWasmCoin::new(amount.parse::<u128>().unwrap(), "nym")
-            );
-            assert_eq!(
-                Coin::try_from(cosmoswasm_coin).unwrap(),
-                Coin::major(amount)
-            );
-        }
-    }
-
-    #[test]
-    fn coin_to_cosmos() {
-        let network_denom = CosmosDenom::from_str("unym").unwrap();
-        for amount in amounts() {
-            let coin = Coin::minor(amount);
-            let cosmos_coin: CosmosCoin = coin.into_cosmos_coin(&network_denom).unwrap();
-            assert_eq!(
-                cosmos_coin,
-                CosmosCoin {
-                    amount: Decimal::from_str(amount).unwrap(),
-                    denom: CosmosDenom::from_str("unym").unwrap()
-                }
-            );
-            assert_eq!(Coin::try_from(cosmos_coin).unwrap(), Coin::minor(amount));
-
-            let coin = Coin::major(amount);
-            let cosmos_coin: CosmosCoin = coin.into_cosmos_coin(&network_denom).unwrap();
-            assert_eq!(
-                cosmos_coin,
-                CosmosCoin {
-                    amount: Decimal::from_str(amount).unwrap(),
-                    denom: CosmosDenom::from_str("nym").unwrap()
-                }
-            );
-            assert_eq!(Coin::try_from(cosmos_coin).unwrap(), Coin::major(amount));
-        }
-    }
-
-    #[test]
-    fn test_add() {
-        assert_eq!(Coin::minor("1") + Coin::minor("1"), Coin::minor("2"));
-        assert_eq!(Coin::major("1") + Coin::major("1"), Coin::major("2"));
-        assert_eq!(Coin::minor("1") + Coin::major("1"), Coin::minor("1000001"));
-        assert_eq!(Coin::major("1") + Coin::minor("1"), Coin::major("1.000001"));
-    }
-
-    #[test]
-    fn test_sub() {
-        assert_eq!(Coin::minor("1") - Coin::minor("1"), Coin::minor("0"));
-        assert_eq!(Coin::major("1") - Coin::major("1"), Coin::major("0"));
-        assert_eq!(Coin::minor("1") - Coin::major("1"), Coin::minor("-999999"));
-        assert_eq!(Coin::major("1") - Coin::minor("1"), Coin::major("0.999999"));
-    }
->>>>>>> 2f4be6de
+            assert_eq!(Coin::try_from(backend_coin).unwrap(), Coin::major(amount));
+        }
+    }
 }