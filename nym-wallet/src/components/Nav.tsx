--- conflicted
+++ resolved
@@ -87,9 +87,6 @@
             }
           })
           .map(({ Icon, onClick, label, route }) => (
-<<<<<<< HEAD
-            <ListItem disableGutters key={label} onClick={onClick} sx={{ cursor: 'pointer' }} data-testid={label}>
-=======
             <ListItem
               disableGutters
               key={label}
@@ -102,7 +99,6 @@
                 '&:hover': { backgroundColor: (theme) => theme.palette.nym.nymWallet.hover.background },
               }}
             >
->>>>>>> 773f9e5e
               <ListItemIcon
                 sx={{
                   height: '20px',
