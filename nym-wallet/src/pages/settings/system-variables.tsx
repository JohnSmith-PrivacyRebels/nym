--- conflicted
+++ resolved
@@ -70,7 +70,6 @@
 
 export const SystemVariables = ({
   saturation,
-  rewardEstimation,
   inclusionProbability,
 }: {
   saturation: number;
@@ -78,11 +77,7 @@
   inclusionProbability: InclusionProbabilityResponse;
 }) => {
   const [nodeUpdateResponse, setNodeUpdateResponse] = useState<'success' | 'failed'>();
-<<<<<<< HEAD
-  const { currency, mixnodeDetails } = useContext(AppContext);
-=======
-  const { mixnodeDetails } = useContext(ClientContext);
->>>>>>> be92171f
+  const { mixnodeDetails } = useContext(AppContext);
   const { ownership } = useCheckOwnership();
 
   const {
