import React, { useContext, useState, useEffect } from 'react';
import { useLocation, useNavigate } from 'react-router-dom';
import { FeeDetails } from '@nymproject/types';
import { Box, Typography, Stack, IconButton, Divider } from '@mui/material';
import { Close } from '@mui/icons-material';
import { useTheme } from '@mui/material/styles';
import { ConfirmationDetailProps, ConfirmationDetailsModal } from 'src/components/Bonding/modals/ConfirmationModal';
import { Node as NodeIcon } from 'src/svg-icons/node';
import { LoadingModal } from 'src/components/Modals/LoadingModal';
import { NymCard } from 'src/components';
import { PageLayout } from 'src/layouts';
import { Tabs } from 'src/components/Tabs';
import { useBondingContext, BondingContextProvider, TBondedMixnode } from 'src/context';
import { AppContext, urls } from 'src/context/main';

import { NodeGeneralSettings } from './settings-pages/general-settings';
import { NodeUnbondPage } from './settings-pages/NodeUnbondPage';
import { createNavItems } from './node-settings.constant';
import { isMixnode } from 'src/types';
import { ApyPlayground } from './apy-playground';
<<<<<<< HEAD
=======
import { getIntervalAsDate } from 'src/utils';
>>>>>>> 273dc415

export const NodeSettings = () => {
  const theme = useTheme();
  const { network } = useContext(AppContext);
  const { bondedNode, unbond, isLoading } = useBondingContext();
  const navigate = useNavigate();
  const location = useLocation();

  const [confirmationDetails, setConfirmationDetails] = useState<ConfirmationDetailProps | undefined>();
  const [value, setValue] = React.useState('General');
  const handleChange = (event: React.SyntheticEvent, tab: string) => {
    setValue(tab);
  };

  useEffect(() => {
    if (location.state === 'unbond') {
      setValue('Unbond');
    }
  }, [location]);

  const handleUnbond = async (fee?: FeeDetails) => {
    const tx = await unbond(fee);
    const { nextEpoch } = await getIntervalAsDate();
    setConfirmationDetails({
      status: 'success',
      title: 'Unbond successful',
      subtitle: `This operation will complete when the new epoch starts at: ${nextEpoch}`,
      txUrl: `${urls(network).blockExplorer}/transaction/${tx?.transaction_hash}`,
    });
  };

  const handleError = (error: string) => {
    setConfirmationDetails({
      status: 'error',
      title: 'An error occurred',
      subtitle: error,
    });
  };

  if (isLoading) return <LoadingModal />;

  if (!bondedNode) {
    return null;
  }

  return (
    <PageLayout>
      <NymCard
        borderless
        noPadding
        title={
          <Stack gap={2} sx={{ py: 0 }}>
            <Box
              sx={{
                display: 'flex',
                alignItems: 'center',
                justifyContent: 'space-between',
              }}
            >
              <Box sx={{ display: 'flex', alignItems: 'center', gap: 1 }}>
                <NodeIcon />
                <Typography variant="h6" fontWeight={600}>
                  {isMixnode(bondedNode) ? 'Node' : 'Gateway'} Settings
                </Typography>
              </Box>
            </Box>
            <Box sx={{ width: '100%' }}>
              <Tabs
                tabs={createNavItems(isMixnode(bondedNode))}
                selectedTab={value}
                onChange={handleChange}
                tabSx={{
                  bgcolor: 'transparent',
                  borderBottom: 'none',
                  borderTop: 'none',
                  '& button': {
                    p: 0,
                    mr: 4,
                    minWidth: 'none',
                    fontSize: 16,
                  },
                  '& button:hover': {
                    color: theme.palette.nym.highlight,
                    opacity: 1,
                  },
                }}
                tabIndicatorStyles={{ height: 4, bottom: '6px', borderRadius: '2px' }}
              />
            </Box>
          </Stack>
        }
        Action={
          <IconButton
            size="small"
            sx={{
              color: 'text.primary',
            }}
            onClick={() => navigate('/bonding')}
          >
            <Close />
          </IconButton>
        }
      >
        <Divider />
        {value === 'General' && bondedNode && <NodeGeneralSettings bondedNode={bondedNode} />}
        {value === 'Unbond' && bondedNode && (
          <NodeUnbondPage bondedNode={bondedNode} onConfirm={handleUnbond} onError={handleError} />
        )}
        {value === 'Playground' && bondedNode && <ApyPlayground bondedNode={bondedNode as TBondedMixnode} />}
        {confirmationDetails && confirmationDetails.status === 'success' && (
          <ConfirmationDetailsModal
            title={confirmationDetails.title}
            subtitle={confirmationDetails.subtitle || 'This operation can take up to one hour to process'}
            status={confirmationDetails.status}
            txUrl={confirmationDetails.txUrl}
            onClose={() => {
              setConfirmationDetails(undefined);
              navigate('/bonding');
            }}
          >
            <Typography fontWeight="bold">
              You should NOT shutdown your {isMixnode(bondedNode) ? 'mix node' : 'gateway'} until the unbond process is
              complete
            </Typography>
          </ConfirmationDetailsModal>
        )}
      </NymCard>
    </PageLayout>
  );
};

export const NodeSettingsPage = () => (
  <BondingContextProvider>
    <NodeSettings />
  </BondingContextProvider>
);<|MERGE_RESOLUTION|>--- conflicted
+++ resolved
@@ -18,10 +18,7 @@
 import { createNavItems } from './node-settings.constant';
 import { isMixnode } from 'src/types';
 import { ApyPlayground } from './apy-playground';
-<<<<<<< HEAD
-=======
 import { getIntervalAsDate } from 'src/utils';
->>>>>>> 273dc415
 
 export const NodeSettings = () => {
   const theme = useTheme();
