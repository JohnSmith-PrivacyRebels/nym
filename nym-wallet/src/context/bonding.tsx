import {
  FeeDetails,
  DecCoin,
  MixnodeStatus,
  TransactionExecuteResult,
  decimalToFloatApproximation,
  decimalToPercentage,
} from '@nymproject/types';
import React, { createContext, useCallback, useContext, useEffect, useMemo, useState } from 'react';
import { isGateway, isMixnode, TBondGatewayArgs, TBondMixNodeArgs } from 'src/types';
import { Console } from 'src/utils/console';
import {
  bondGateway as bondGatewayRequest,
  bondMixNode as bondMixNodeRequest,
  claimOperatorReward,
  getGatewayBondDetails,
  getMixnodeBondDetails,
  getMixnodeRewardEstimation,
  unbondGateway as unbondGatewayRequest,
  unbondMixNode as unbondMixnodeRequest,
  vestingBondGateway,
  vestingBondMixNode,
  vestingUnbondGateway,
  vestingUnbondMixnode,
  updateMixnodeCostParams as updateMixnodeCostParamsRequest,
  vestingUpdateMixnodeCostParams as updateMixnodeVestingCostParamsRequest,
  getNodeDescription as getNodeDescriptioRequest,
  getMixnodeStatus,
  getPendingOperatorRewards,
  getMixnodeStakeSaturation,
  vestingClaimOperatorReward,
} from '../requests';
import { useCheckOwnership } from '../hooks/useCheckOwnership';
import { AppContext } from './main';
import { attachDefaultOperatingCost, toPercentFloatString, toPercentIntegerString } from '../utils';

// TODO add relevant data
export type TBondedMixnode = {
  type: 'mixnode';
  name?: string;
  identityKey: string;
  stake: DecCoin;
  bond: DecCoin;
  stakeSaturation: string;
  profitMargin: string;
  operatorRewards?: DecCoin;
  delegators: number;
  status: MixnodeStatus;
  proxy?: string;
<<<<<<< HEAD
  host: string;
  httpApiPort: number;
  mixPort: number;
  verlocPort: number;
  version: string;
=======
  operatorCost?: string;
  host: string;
>>>>>>> 7a3253e0
};

export interface TBondedGateway {
  type: 'gateway';
  name: string;
  identityKey: string;
  ip: string;
  bond: DecCoin;
  location?: string; // TODO not yet available, only available in Network Explorer API
  proxy?: string;
  host: string;
  httpApiPort: number;
  mixPort: number;
  verlocPort: number;
  version: string;
}

export type TokenPool = 'locked' | 'balance';

export type TBondingContext = {
  isLoading: boolean;
  error?: string;
  bondedNode?: TBondedMixnode | TBondedGateway;
  refresh: () => Promise<void>;
  bondMixnode: (data: TBondMixNodeArgs, tokenPool: TokenPool) => Promise<TransactionExecuteResult | undefined>;
  bondGateway: (data: TBondGatewayArgs, tokenPool: TokenPool) => Promise<TransactionExecuteResult | undefined>;
  unbond: (fee?: FeeDetails) => Promise<TransactionExecuteResult | undefined>;
  bondMore: (signature: string, amount: DecCoin, fee?: FeeDetails) => Promise<TransactionExecuteResult | undefined>;
  redeemRewards: (fee?: FeeDetails) => Promise<TransactionExecuteResult | undefined>;
  updateMixnode: (pm: string, fee?: FeeDetails) => Promise<TransactionExecuteResult | undefined>;
  checkOwnership: () => Promise<void>;
};

const calculateStake = (pledge: string, delegations: string): number =>
  decimalToFloatApproximation(pledge) + decimalToFloatApproximation(delegations);

export const BondingContext = createContext<TBondingContext>({
  isLoading: true,
  refresh: async () => undefined,
  bondMixnode: async () => {
    throw new Error('Not implemented');
  },
  bondGateway: async () => {
    throw new Error('Not implemented');
  },
  unbond: async () => {
    throw new Error('Not implemented');
  },
  bondMore: async () => {
    throw new Error('Not implemented');
  },
  redeemRewards: async () => {
    throw new Error('Not implemented');
  },
  updateMixnode: async () => {
    throw new Error('Not implemented');
  },
  checkOwnership(): Promise<void> {
    throw new Error('Not implemented');
  },
});

export const BondingContextProvider = ({ children }: { children?: React.ReactNode }): JSX.Element => {
  const [isLoading, setIsLoading] = useState(false);
  const [error, setError] = useState<string>();
  const [bondedNode, setBondedNode] = useState<TBondedMixnode | TBondedGateway>();

  const { userBalance, clientDetails } = useContext(AppContext);
  const { ownership, isLoading: isOwnershipLoading, checkOwnership } = useCheckOwnership();

  const isVesting = Boolean(ownership.vestingPledge);

  const resetState = () => {
    setError(undefined);
    setBondedNode(undefined);
  };

  const getAdditionalMixnodeDetails = async (mixId: number) => {
    const additionalDetails: { status: MixnodeStatus; stakeSaturation: string; operatorCost?: string } = {
      status: 'not_found',
      stakeSaturation: '0',
    };

    try {
      const statusResponse = await getMixnodeStatus(mixId);
      additionalDetails.status = statusResponse.status;
    } catch (e) {
      Console.log(e);
    }

    try {
      const stakeSaturationResponse = await getMixnodeStakeSaturation(mixId);
      additionalDetails.stakeSaturation = decimalToPercentage(stakeSaturationResponse.saturation);
    } catch (e) {
      Console.log(e);
    }
    try {
      const rewardEstimation = await getMixnodeRewardEstimation(mixId);
      additionalDetails.operatorCost = rewardEstimation.estimation.operating_cost;
    } catch (e) {
      Console.log(e);
    }
    return additionalDetails;
  };

  const getNodeDescription = async (host: string, port: number) => {
    try {
      return await getNodeDescriptioRequest(host, port);
    } catch (e) {
      Console.log(e);
    }
    return undefined;
  };

  const refresh = useCallback(async () => {
    setIsLoading(true);

    if (ownership.hasOwnership && ownership.nodeType === 'mixnode' && clientDetails) {
      try {
        const data = await getMixnodeBondDetails();
        let operatorRewards;
        try {
          operatorRewards = await getPendingOperatorRewards(clientDetails?.client_address);
        } catch (e) {
          Console.warn(`get_operator_rewards request failed: ${e}`);
        }
        if (data) {
<<<<<<< HEAD
          const { bond_information, rewarding_details } = data;
          const { status, stakeSaturation } = await getAdditionalMixnodeDetails(bond_information.id);
=======
          const { status, stakeSaturation, operatorCost } = await getAdditionalMixnodeDetails(data.bond_information.id);
>>>>>>> 7a3253e0
          const nodeDescription = await getNodeDescription(
            bond_information.mix_node.host,
            bond_information.mix_node.http_api_port,
          );
          setBondedNode({
            type: ownership.nodeType,
            name: nodeDescription?.name,
            identityKey: bond_information.mix_node.identity_key,
            ip: bond_information.id,
            stake: {
              amount: calculateStake(rewarding_details.operator, data.rewarding_details.delegates).toString(),
              denom: bond_information.original_pledge.denom,
            },
            bond: bond_information.original_pledge,
            profitMargin: toPercentIntegerString(rewarding_details.cost_params.profit_margin_percent),
            delegators: rewarding_details.unique_delegations,
            proxy: bond_information.proxy,
            operatorRewards,
            status,
            stakeSaturation,
<<<<<<< HEAD
            host: bond_information.mix_node.host.replace(/\s/g, ''),
            httpApiPort: bond_information.mix_node.http_api_port,
            mixPort: bond_information.mix_node.mix_port,
            verlocPort: bond_information.mix_node.verloc_port,
            version: bond_information.mix_node.version,
=======
            operatorCost,
            host: data.bond_information.mix_node.host,
>>>>>>> 7a3253e0
          } as TBondedMixnode);
        }
      } catch (e: any) {
        Console.warn(e);
        setError(`While fetching current bond state, an error occurred: ${e}`);
      }
    }

    if (ownership.hasOwnership && ownership.nodeType === 'gateway') {
      try {
        const data = await getGatewayBondDetails();
        if (data) {
          const nodeDescription = await getNodeDescription(data.gateway.host, data.gateway.clients_port);

          setBondedNode({
            type: ownership.nodeType,
            name: nodeDescription?.name,
            identityKey: data.gateway.identity_key,
            ip: data.gateway.host,
            location: data.gateway.location,
            bond: data.pledge_amount,
            proxy: data.proxy,
          } as TBondedGateway);
        }
      } catch (e: any) {
        Console.warn(e);
        setError(`While fetching current bond state, an error occurred: ${e}`);
      }
    }

    if (!ownership.hasOwnership) {
      resetState();
    }
    setIsLoading(false);
  }, [ownership]);

  useEffect(() => {
    refresh();
  }, [ownership, refresh]);

  const bondMixnode = async (data: TBondMixNodeArgs, tokenPool: TokenPool) => {
    let tx: TransactionExecuteResult | undefined;
    setIsLoading(true);
    try {
      if (tokenPool === 'balance') {
        tx = await bondMixNodeRequest(data);
        await userBalance.fetchBalance();
      }
      if (tokenPool === 'locked') {
        tx = await vestingBondMixNode(data);
        await userBalance.fetchTokenAllocation();
      }
      return tx;
    } catch (e: any) {
      Console.warn(e);
      setError(`an error occurred: ${e}`);
    } finally {
      setIsLoading(false);
    }
    return undefined;
  };

  const bondGateway = async (data: TBondGatewayArgs, tokenPool: TokenPool) => {
    let tx: TransactionExecuteResult | undefined;
    setIsLoading(true);
    try {
      if (tokenPool === 'balance') {
        tx = await bondGatewayRequest(data);
        await userBalance.fetchBalance();
      }
      if (tokenPool === 'locked') {
        tx = await vestingBondGateway(data);
        await userBalance.fetchTokenAllocation();
      }
      return tx;
    } catch (e: any) {
      Console.warn(e);
      setError(`an error occurred: ${e}`);
    } finally {
      setIsLoading(false);
    }
    return undefined;
  };

  const unbond = async (fee?: FeeDetails) => {
    let tx;
    setIsLoading(true);
    try {
      if (bondedNode && isMixnode(bondedNode) && bondedNode.proxy) tx = await vestingUnbondMixnode(fee?.fee);
      if (bondedNode && isMixnode(bondedNode) && !bondedNode.proxy) tx = await unbondMixnodeRequest(fee?.fee);
      if (bondedNode && isGateway(bondedNode) && bondedNode.proxy) tx = await vestingUnbondGateway(fee?.fee);
      if (bondedNode && isGateway(bondedNode) && !bondedNode.proxy) tx = await unbondGatewayRequest(fee?.fee);
    } catch (e) {
      Console.warn(e);
      setError(`an error occurred: ${e as string}`);
    } finally {
      setIsLoading(false);
    }
    return tx;
  };

  const updateMixnode = async (pm: string, fee?: FeeDetails) => {
    let tx;
    setIsLoading(true);

    // TODO: this will have to be updated with allowing users to provide their operating cost in the form
    const defaultCostParams = await attachDefaultOperatingCost(toPercentFloatString(pm));

    try {
      // JS: this check is not entirely valid. you can have proxy field set whilst not using the vesting contract,
      // you have to check if proxy exists AND if it matches the known vesting contract address!
      if (bondedNode?.proxy) {
        tx = await updateMixnodeVestingCostParamsRequest(defaultCostParams, fee?.fee);
      } else {
        tx = await updateMixnodeCostParamsRequest(defaultCostParams, fee?.fee);
      }
    } catch (e: any) {
      Console.warn(e);
      setError(`an error occurred: ${e}`);
    } finally {
      setIsLoading(false);
    }
    return tx;
  };

  const redeemRewards = async (fee?: FeeDetails) => {
    let tx;
    setIsLoading(true);
    try {
      if (bondedNode?.proxy) tx = await vestingClaimOperatorReward(fee?.fee);
      else tx = await claimOperatorReward(fee?.fee);
    } catch (e: any) {
      setError(`an error occurred: ${e}`);
    } finally {
      setIsLoading(false);
    }
    return tx;
  };

  const bondMore = async (_signature: string, _additionalBond: DecCoin) =>
    // TODO to implement
    undefined;

  const memoizedValue = useMemo(
    () => ({
      isLoading: isLoading || isOwnershipLoading,
      error,
      bondMixnode,
      bondedNode,
      bondGateway,
      unbond,
      updateMixnode,
      refresh,
      redeemRewards,
      bondMore,
      checkOwnership,
    }),
    [isLoading, isOwnershipLoading, error, bondedNode, isVesting],
  );

  return <BondingContext.Provider value={memoizedValue}>{children}</BondingContext.Provider>;
};

export const useBondingContext = () => useContext<TBondingContext>(BondingContext);<|MERGE_RESOLUTION|>--- conflicted
+++ resolved
@@ -47,16 +47,12 @@
   delegators: number;
   status: MixnodeStatus;
   proxy?: string;
-<<<<<<< HEAD
   host: string;
   httpApiPort: number;
   mixPort: number;
   verlocPort: number;
   version: string;
-=======
   operatorCost?: string;
-  host: string;
->>>>>>> 7a3253e0
 };
 
 export interface TBondedGateway {
@@ -184,12 +180,8 @@
           Console.warn(`get_operator_rewards request failed: ${e}`);
         }
         if (data) {
-<<<<<<< HEAD
           const { bond_information, rewarding_details } = data;
-          const { status, stakeSaturation } = await getAdditionalMixnodeDetails(bond_information.id);
-=======
           const { status, stakeSaturation, operatorCost } = await getAdditionalMixnodeDetails(data.bond_information.id);
->>>>>>> 7a3253e0
           const nodeDescription = await getNodeDescription(
             bond_information.mix_node.host,
             bond_information.mix_node.http_api_port,
@@ -210,16 +202,12 @@
             operatorRewards,
             status,
             stakeSaturation,
-<<<<<<< HEAD
             host: bond_information.mix_node.host.replace(/\s/g, ''),
             httpApiPort: bond_information.mix_node.http_api_port,
             mixPort: bond_information.mix_node.mix_port,
             verlocPort: bond_information.mix_node.verloc_port,
             version: bond_information.mix_node.version,
-=======
             operatorCost,
-            host: data.bond_information.mix_node.host,
->>>>>>> 7a3253e0
           } as TBondedMixnode);
         }
       } catch (e: any) {
