import {
  FeeDetails,
  DecCoin,
  MixnodeStatus,
  TransactionExecuteResult,
  decimalToFloatApproximation,
  decimalToPercentage,
} from '@nymproject/types';
import React, { createContext, useCallback, useContext, useEffect, useMemo, useState } from 'react';
import { isGateway, isMixnode, TBondGatewayArgs, TBondMixNodeArgs } from 'src/types';
import { Console } from 'src/utils/console';
import {
  bondGateway as bondGatewayRequest,
  bondMixNode as bondMixNodeRequest,
  claimOperatorReward,
  unbondGateway as unbondGatewayRequest,
  unbondMixNode as unbondMixnodeRequest,
  vestingBondGateway,
  vestingBondMixNode,
  vestingUnbondGateway,
  vestingUnbondMixnode,
  updateMixnodeCostParams as updateMixnodeCostParamsRequest,
  vestingUpdateMixnodeCostParams as updateMixnodeVestingCostParamsRequest,
  getNodeDescription as getNodeDescriptioRequest,
  getGatewayBondDetails,
  getMixnodeBondDetails,
  getMixnodeStatus,
  getPendingOperatorRewards,
  getMixnodeStakeSaturation,
  vestingClaimOperatorReward,
} from '../requests';
import { useCheckOwnership } from '../hooks/useCheckOwnership';
import { AppContext } from './main';
import { attachDefaultOperatingCost, toPercentFloatString, toPercentIntegerString } from '../utils';

// TODO add relevant data
export type TBondedMixnode = {
  type: 'mixnode';
  name?: string;
  identityKey: string;
  stake: DecCoin;
  bond: DecCoin;
  stakeSaturation: string;
  profitMargin: string;
  operatorRewards?: DecCoin;
  delegators: number;
  status: MixnodeStatus;
  proxy?: string;
  host: string;
  httpApiPort: number;
  mixPort: number;
  verlocPort: number;
  version: string;
};

export interface TBondedGateway {
  type: 'gateway';
  name: string;
  identityKey: string;
  ip: string;
  bond: DecCoin;
  location?: string; // TODO not yet available, only available in Network Explorer API
  proxy?: string;
  host: string;
  httpApiPort: number;
  mixPort: number;
  verlocPort: number;
  version: string;
}

export type TokenPool = 'locked' | 'balance';

export type TBondingContext = {
  isLoading: boolean;
  error?: string;
  bondedNode?: TBondedMixnode | TBondedGateway;
  refresh: () => Promise<void>;
  bondMixnode: (data: TBondMixNodeArgs, tokenPool: TokenPool) => Promise<TransactionExecuteResult | undefined>;
  bondGateway: (data: TBondGatewayArgs, tokenPool: TokenPool) => Promise<TransactionExecuteResult | undefined>;
  unbond: (fee?: FeeDetails) => Promise<TransactionExecuteResult | undefined>;
  redeemRewards: (fee?: FeeDetails) => Promise<TransactionExecuteResult | undefined>;
  updateMixnode: (pm: string, fee?: FeeDetails) => Promise<TransactionExecuteResult | undefined>;
  checkOwnership: () => Promise<void>;
};

const calculateStake = (pledge: string, delegations: string): number =>
  decimalToFloatApproximation(pledge) + decimalToFloatApproximation(delegations);

export const BondingContext = createContext<TBondingContext>({
  isLoading: true,
  refresh: async () => undefined,
  bondMixnode: async () => {
    throw new Error('Not implemented');
  },
  bondGateway: async () => {
    throw new Error('Not implemented');
  },
  unbond: async () => {
    throw new Error('Not implemented');
  },
  redeemRewards: async () => {
    throw new Error('Not implemented');
  },
  updateMixnode: async () => {
    throw new Error('Not implemented');
  },
  checkOwnership(): Promise<void> {
    throw new Error('Not implemented');
  },
});

export const BondingContextProvider = ({ children }: { children?: React.ReactNode }): JSX.Element => {
  const [isLoading, setIsLoading] = useState(false);
  const [error, setError] = useState<string>();
  const [bondedNode, setBondedNode] = useState<TBondedMixnode | TBondedGateway>();

  const { userBalance, clientDetails } = useContext(AppContext);
  const { ownership, isLoading: isOwnershipLoading, checkOwnership } = useCheckOwnership();

  const isVesting = Boolean(ownership.vestingPledge);

  const resetState = () => {
    setError(undefined);
    setBondedNode(undefined);
  };

  const getAdditionalMixnodeDetails = async (mixId: number) => {
    const additionalDetails: { status: MixnodeStatus; stakeSaturation: string } = {
      status: 'not_found',
      stakeSaturation: '0',
    };
    try {
      const statusResponse = await getMixnodeStatus(mixId);
      additionalDetails.status = statusResponse.status;
    } catch (e) {
      Console.log(e);
    }

    try {
      const stakeSaturationResponse = await getMixnodeStakeSaturation(mixId);
      additionalDetails.stakeSaturation = decimalToPercentage(stakeSaturationResponse.saturation);
    } catch (e) {
      Console.log(e);
    }
    return additionalDetails;
  };

  const getNodeDescription = async (host: string, port: number) => {
    try {
      return await getNodeDescriptioRequest(host, port);
    } catch (e) {
      Console.log(e);
    }
    return undefined;
  };

  const refresh = useCallback(async () => {
    setIsLoading(true);

    if (ownership.hasOwnership && ownership.nodeType === 'mixnode' && clientDetails) {
      try {
        const data = await getMixnodeBondDetails();
        let operatorRewards;
        try {
          operatorRewards = await getPendingOperatorRewards(clientDetails?.client_address);
        } catch (e) {
          Console.warn(`get_operator_rewards request failed: ${e}`);
        }
        if (data) {
<<<<<<< HEAD
          const { bond_information } = data;

=======
          const { bond_information, rewarding_details } = data;
>>>>>>> 47cae50e
          const { status, stakeSaturation } = await getAdditionalMixnodeDetails(bond_information.id);
          const nodeDescription = await getNodeDescription(
            bond_information.mix_node.host,
            bond_information.mix_node.http_api_port,
          );
          setBondedNode({
            type: ownership.nodeType,
            name: nodeDescription?.name,
            identityKey: bond_information.mix_node.identity_key,
            ip: bond_information.id,
            stake: {
              amount: calculateStake(rewarding_details.operator, data.rewarding_details.delegates).toString(),
              denom: bond_information.original_pledge.denom,
            },
            bond: bond_information.original_pledge,
            profitMargin: toPercentIntegerString(rewarding_details.cost_params.profit_margin_percent),
            delegators: rewarding_details.unique_delegations,
            proxy: bond_information.proxy,
            operatorRewards,
            status,
            stakeSaturation,
<<<<<<< HEAD
            host: bond_information.mix_node.host,
            httpApiPort: bond_information.mix_node.http_api_port,
            mixPort: bond_information.mix_node.mix_port,
            profitMarginPercent: 10,
=======
            host: bond_information.mix_node.host.replace(/\s/g, ''),
            httpApiPort: bond_information.mix_node.http_api_port,
            mixPort: bond_information.mix_node.mix_port,
>>>>>>> 47cae50e
            verlocPort: bond_information.mix_node.verloc_port,
            version: bond_information.mix_node.version,
          } as TBondedMixnode);
        }
      } catch (e: any) {
        Console.warn(e);
        setError(`While fetching current bond state, an error occurred: ${e}`);
      }
    }

    if (ownership.hasOwnership && ownership.nodeType === 'gateway') {
      try {
        const data = await getGatewayBondDetails();
        if (data) {
          const nodeDescription = await getNodeDescription(data.gateway.host, data.gateway.clients_port);

          setBondedNode({
            type: ownership.nodeType,
            name: nodeDescription?.name,
            identityKey: data.gateway.identity_key,
            ip: data.gateway.host,
            location: data.gateway.location,
            bond: data.pledge_amount,
            proxy: data.proxy,
          } as TBondedGateway);
        }
      } catch (e: any) {
        Console.warn(e);
        setError(`While fetching current bond state, an error occurred: ${e}`);
      }
    }

    if (!ownership.hasOwnership) {
      resetState();
    }
    setIsLoading(false);
  }, [ownership]);

  useEffect(() => {
    refresh();
  }, [ownership, refresh]);

  const bondMixnode = async (data: TBondMixNodeArgs, tokenPool: TokenPool) => {
    let tx: TransactionExecuteResult | undefined;
    setIsLoading(true);
    try {
      if (tokenPool === 'balance') {
        tx = await bondMixNodeRequest(data);
        await userBalance.fetchBalance();
      }
      if (tokenPool === 'locked') {
        tx = await vestingBondMixNode(data);
        await userBalance.fetchTokenAllocation();
      }
      return tx;
    } catch (e: any) {
      Console.warn(e);
      setError(`an error occurred: ${e}`);
    } finally {
      setIsLoading(false);
    }
    return undefined;
  };

  const bondGateway = async (data: TBondGatewayArgs, tokenPool: TokenPool) => {
    let tx: TransactionExecuteResult | undefined;
    setIsLoading(true);
    try {
      if (tokenPool === 'balance') {
        tx = await bondGatewayRequest(data);
        await userBalance.fetchBalance();
      }
      if (tokenPool === 'locked') {
        tx = await vestingBondGateway(data);
        await userBalance.fetchTokenAllocation();
      }
      return tx;
    } catch (e: any) {
      Console.warn(e);
      setError(`an error occurred: ${e}`);
    } finally {
      setIsLoading(false);
    }
    return undefined;
  };

  const unbond = async (fee?: FeeDetails) => {
    let tx;
    setIsLoading(true);
    try {
      if (bondedNode && isMixnode(bondedNode) && bondedNode.proxy) tx = await vestingUnbondMixnode(fee?.fee);
      if (bondedNode && isMixnode(bondedNode) && !bondedNode.proxy) tx = await unbondMixnodeRequest(fee?.fee);
      if (bondedNode && isGateway(bondedNode) && bondedNode.proxy) tx = await vestingUnbondGateway(fee?.fee);
      if (bondedNode && isGateway(bondedNode) && !bondedNode.proxy) tx = await unbondGatewayRequest(fee?.fee);
    } catch (e) {
      Console.warn(e);
      setError(`an error occurred: ${e as string}`);
    } finally {
      setIsLoading(false);
    }
    return tx;
  };

  const updateMixnode = async (pm: string, fee?: FeeDetails) => {
    let tx;
    setIsLoading(true);

    // TODO: this will have to be updated with allowing users to provide their operating cost in the form
    const defaultCostParams = await attachDefaultOperatingCost(toPercentFloatString(pm));

    try {
      // JS: this check is not entirely valid. you can have proxy field set whilst not using the vesting contract,
      // you have to check if proxy exists AND if it matches the known vesting contract address!
      if (bondedNode?.proxy) {
        tx = await updateMixnodeVestingCostParamsRequest(defaultCostParams, fee?.fee);
      } else {
        tx = await updateMixnodeCostParamsRequest(defaultCostParams, fee?.fee);
      }
    } catch (e: any) {
      Console.warn(e);
      setError(`an error occurred: ${e}`);
    } finally {
      setIsLoading(false);
    }
    return tx;
  };

  const redeemRewards = async (fee?: FeeDetails) => {
    let tx;
    setIsLoading(true);
    try {
      if (bondedNode?.proxy) tx = await vestingClaimOperatorReward(fee?.fee);
      else tx = await claimOperatorReward(fee?.fee);
    } catch (e: any) {
      setError(`an error occurred: ${e}`);
    } finally {
      setIsLoading(false);
    }
    return tx;
  };

  const bondMore = async (_signature: string, _additionalBond: DecCoin) =>
    // TODO to implement
    undefined;

  const memoizedValue = useMemo(
    () => ({
      isLoading: isLoading || isOwnershipLoading,
      error,
      bondMixnode,
      bondedNode,
      bondGateway,
      unbond,
      updateMixnode,
      refresh,
      redeemRewards,
      bondMore,
      checkOwnership,
    }),
    [isLoading, isOwnershipLoading, error, bondedNode, isVesting],
  );

  return <BondingContext.Provider value={memoizedValue}>{children}</BondingContext.Provider>;
};

export const useBondingContext = () => useContext<TBondingContext>(BondingContext);<|MERGE_RESOLUTION|>--- conflicted
+++ resolved
@@ -167,12 +167,7 @@
           Console.warn(`get_operator_rewards request failed: ${e}`);
         }
         if (data) {
-<<<<<<< HEAD
-          const { bond_information } = data;
-
-=======
           const { bond_information, rewarding_details } = data;
->>>>>>> 47cae50e
           const { status, stakeSaturation } = await getAdditionalMixnodeDetails(bond_information.id);
           const nodeDescription = await getNodeDescription(
             bond_information.mix_node.host,
@@ -194,16 +189,9 @@
             operatorRewards,
             status,
             stakeSaturation,
-<<<<<<< HEAD
-            host: bond_information.mix_node.host,
-            httpApiPort: bond_information.mix_node.http_api_port,
-            mixPort: bond_information.mix_node.mix_port,
-            profitMarginPercent: 10,
-=======
             host: bond_information.mix_node.host.replace(/\s/g, ''),
             httpApiPort: bond_information.mix_node.http_api_port,
             mixPort: bond_information.mix_node.mix_port,
->>>>>>> 47cae50e
             verlocPort: bond_information.mix_node.verloc_port,
             version: bond_information.mix_node.version,
           } as TBondedMixnode);
