--- conflicted
+++ resolved
@@ -31,11 +31,7 @@
     "@nymproject/mui-theme": "^1.0.0",
     "@nymproject/react": "^1.0.0",
     "@nymproject/types": "^1.0.0",
-<<<<<<< HEAD
     "@nymproject/node-tester": "^1.0.0",
-=======
-    "@nymproject/node-tester": ">=1.2.0-rc.10 || ^1",
->>>>>>> 15e029c3
     "@storybook/react": "^6.5.15",
     "@tauri-apps/api": "^1.2.0",
     "@tauri-apps/tauri-forage": "^1.0.0-beta.2",
