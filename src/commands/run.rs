--- conflicted
+++ resolved
@@ -19,15 +19,12 @@
     let is_local = matches.is_present("local");
     println!("Starting client, local: {:?}", is_local);
 
-<<<<<<< HEAD
     // todo: to be taken from config or something
     let my_address = [42u8; 32];
     let client = NymClient::new(my_address);
     client.start().unwrap();
-=======
     // Grab the network topology from the remote directory server
     let topology = get_topology(is_local);
->>>>>>> 53d2d3a0
 
     //    // Grab the network topology from the remote directory server
     //    let topology = get_topology();
