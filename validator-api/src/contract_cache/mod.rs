--- conflicted
+++ resolved
@@ -4,10 +4,7 @@
 use crate::nymd_client::Client;
 use ::time::OffsetDateTime;
 use anyhow::Result;
-<<<<<<< HEAD
-=======
 use mixnet_contract_common::families::FamilyHead;
->>>>>>> 00f17c37
 use mixnet_contract_common::{
     mixnode::MixNodeDetails, reward_params::RewardingParams, GatewayBond, IdentityKey, Interval,
     MixId, MixNodeBond, RewardedSetNodeStatus,
@@ -169,11 +166,8 @@
         let mixnodes = self.nymd_client.get_mixnodes().await?;
         let gateways = self.nymd_client.get_gateways().await?;
 
-<<<<<<< HEAD
-=======
         let mix_to_family = self.nymd_client.get_all_family_members().await?;
 
->>>>>>> 00f17c37
         let rewarded_set_map = self.get_rewarded_set_map().await;
 
         let (rewarded_set, active_set) =
@@ -460,8 +454,6 @@
         }
     }
 
-<<<<<<< HEAD
-=======
     pub async fn mix_to_family(&self) -> Cache<Vec<(IdentityKey, FamilyHead)>> {
         match time::timeout(Duration::from_millis(100), self.inner.read()).await {
             Ok(cache) => cache.mix_to_family.clone(),
@@ -472,7 +464,6 @@
         }
     }
 
->>>>>>> 00f17c37
     pub(crate) async fn interval_reward_params(&self) -> Cache<Option<RewardingParams>> {
         match time::timeout(Duration::from_millis(100), self.inner.read()).await {
             Ok(cache) => cache.current_reward_params.clone(),
