--- conflicted
+++ resolved
@@ -131,20 +131,6 @@
             .await
             .map_err(|err| ErrorResponse::new(err.to_string(), Status::NotFound))?;
 
-<<<<<<< HEAD
-        let (estimated_total_node_reward, estimated_operator_reward, estimated_delegators_reward) =
-            epoch_reward_params.estimate_reward(&bond, uptime.u8(), status.is_active());
-
-        Ok(Json(RewardEstimationResponse {
-            estimated_total_node_reward: estimated_total_node_reward as u64,
-            estimated_operator_reward: estimated_operator_reward as u64,
-            estimated_delegators_reward: estimated_delegators_reward as u64,
-            current_epoch_start: current_epoch.start_unix_timestamp(),
-            current_epoch_end: current_epoch.end_unix_timestamp(),
-            current_epoch_uptime: uptime.u8(),
-            as_at,
-        }))
-=======
         match epoch_reward_params.estimate_reward(&bond, uptime.u8(), status.is_active()) {
             Ok((
                 estimated_total_node_reward,
@@ -167,7 +153,6 @@
                 Status::InternalServerError,
             )),
         }
->>>>>>> 56d36d2c
     } else {
         Err(ErrorResponse::new(
             "mixnode bond not found",
