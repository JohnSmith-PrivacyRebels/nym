# Changelog

Post 1.0.0 release, the changelog format is based on [Keep a Changelog](https://keepachangelog.com/en/1.0.0/), and this project adheres to [Semantic Versioning](https://semver.org/spec/v2.0.0.html).

## [Unreleased]

### Added

- socks5: send status message for service ready, and network-requester error response in https://github.com/nymtech/nym/pull/2715

### Changed

<<<<<<< HEAD
- renamed all references to validator_api to nym_api
- renamed all references to nymd to nyxd
- all-binaries: improved error logging ([#2686])
- native client: bring shutdown logic up to the same level as socks5-client
- nym-api, coconut-dkg contract: automatic, time-based dkg epoch state advancement ([#2670])
- all-binaries: standarised argument names (note: old names should still be accepted) ([#2762]

### Fixed

- nym-api: should now correctly use `rewarding.enabled` config flag ([#2753])

[#2686]: https://github.com/nymtech/nym/pull/2686
[#2670]: https://github.com/nymtech/nym/pull/2670
[#2753]: https://github.com/nymtech/nym/pull/2753
[#2762]: https://github.com/nymtech/nym/pull/2762
=======
- all-binaries: improved error logging in https://github.com/nymtech/nym/pull/2686
- native client: bring shutdown logic up to the same level as socks5-client in https://github.com/nymtech/nym/pull/2695
- nym-api, coconut-dkg contract: automatic, time-based dkg epoch state advancement in https://github.com/nymtech/nym/pull/2670
- DKG resharing unit test by @neacsu in https://github.com/nymtech/nym/pull/2668
- Renaming validator-api to nym-api by @futurechimp in https://github.com/nymtech/nym/pull/1863
- Modify wasm specific make targets by @neacsu in https://github.com/nymtech/nym/pull/2693
- client: create websocket handler builder by @octol in https://github.com/nymtech/nym/pull/2700
- Outfox and Lion by @durch in https://github.com/nymtech/nym/pull/2730
- Feature/multi surb transmission lanes by @jstuczyn in https://github.com/nymtech/nym/pull/2723
>>>>>>> 273dc415

## [v1.1.4] (2022-12-20)

This release adds multiple Single Use Reply Blocks (SURBs) to allow arbitrarily-sized anonymized replies.
At the moment this is turned off by default, but available for use by application developers.
We will need to wait for network-requesters to upgrade to this new release, after which multi-SURB anonymization will become the default setting for the SOCKS proxy clients.

The release also include some additional work for distributed key generation in the Coconut signing authority nodes.

### Changed

- Feature/dkg contract threshold by @neacsu in https://github.com/nymtech/nym/pull/1885
- Multi-surbs by @jstuczyn in https://github.com/nymtech/nym/pull/2667
- Fix multi-surb backwards compatibility in pre 1.1.4 client config files by @jstuczyn in https://github.com/nymtech/nym/pull/2703
- fix: ignore corrupted surb storage and instead create fresh one by @jstuczyn in https://github.com/nymtech/nym/pull/2711
- socks5: rework waiting in inbound.rs by @octol in https://github.com/nymtech/nym/pull/1880

## [v1.1.3] (2022-12-13)

### Changed

- validator-api: can recover from shutdown during DKG process ([#1872])
- clients: deduplicate gateway initialization, part of work towards a rust-sdk
- clients: keep all transmission lanes going at all times by making priority probabilistic
- clients: ability to use multi-reply SURBs to send arbitrarily long messages fully anonymously whilst requesting additional reply blocks whenever they're about to run out ([#1796], [#1801], [#1804], [#1835], [#1858], [#1883]))

### Fixed

- network-requester: fix bug where websocket connection disconnect resulted in success error code
- clients: fix a few panics handling the gateway-client
- mixnode, gateway, validator-api: Use mainnet values as defaults for URLs and mixnet contract ([#1884])
- socks5: fixed bug where connections sometimes where closed too early
- clients: improve message logging when received message fails to get reconstructed ([#1803])

[#1796]: https://github.com/nymtech/nym/pull/1796
[#1801]: https://github.com/nymtech/nym/pull/1801
[#1803]: https://github.com/nymtech/nym/pull/1803
[#1804]: https://github.com/nymtech/nym/pull/1804
[#1835]: https://github.com/nymtech/nym/pull/1835
[#1858]: https://github.com/nymtech/nym/pull/1858
[#1872]: https://github.com/nymtech/nym/pull/1872
[#1883]: https://github.com/nymtech/nym/pull/1883
[#1884]: https://github.com/nymtech/nym/pull/1884

## [v1.1.2]

### Changed

- gateway: Renamed flag from `enabled/disabled_credentials_mode` to `only-coconut-credentials`
- "Family" feature for node families + layers
- Initial coconut functionality including credentials and distributed key generation

## [v1.1.1](https://github.com/nymtech/nym/tree/v1.1.1) (2022-11-29)

### Added

- binaries: add `-c` shortform for `--config-env-file`
- websocket-requests: add server response signalling current packet queue length in the client
- contracts: DKG contract that handles coconut key generation ([#1678][#1708][#1747])
- validator-api: generate coconut keys interactively, using DKG and multisig contracts ([#1678][#1708][#1747])

### Changed

- clients: add concept of transmission lanes to better handle multiple data streams ([#1720])
- clients,validator-api: take coconut signers from the chain instead of specifying them via CLI ([#1747])
- multisig contract: add DKG contract to the list of addresses that can create proposals ([#1747])
- socks5-client: wait closing inbound connection until data is sent, and throttle incoming data in general ([#1783])
- nym-cli: improve error reporting/handling and changed `vesting-schedule` queries to use query client instead of signing client

### Fixed

- gateway-client: fix decrypting stored messages on reconnect ([#1786])

### Fixed

- gateway-client: fix decrypting stored messages on reconnect ([#1786])
- socks5-client: fix shutting down all tasks if anyone of them panics or errors out ([#1805])

[#1678]: https://github.com/nymtech/nym/pull/1678
[#1708]: https://github.com/nymtech/nym/pull/1708
[#1720]: https://github.com/nymtech/nym/pull/1720
[#1747]: https://github.com/nymtech/nym/pull/1747
[#1783]: https://github.com/nymtech/nym/pull/1783
[#1786]: https://github.com/nymtech/nym/pull/1786
[#1805]: https://github.com/nymtech/nym/pull/1805

## [v1.1.0](https://github.com/nymtech/nym/tree/v1.1.0) (2022-11-09)

### Added

- clients: add testing-only support for two more extended packet sizes (8kb and 16kb).
- common/ledger: new library for communicating with a Ledger device ([#1640])
- native-client/socks5-client/wasm-client: `disable_loop_cover_traffic_stream` Debug config option to disable the separate loop cover traffic stream ([#1666])
- native-client/socks5-client/wasm-client: `disable_main_poisson_packet_distribution` Debug config option to make the client ignore poisson distribution in the main packet stream and ONLY send real message (and as fast as they come) ([#1664])
- native-client/socks5-client/wasm-client: `use_extended_packet_size` Debug config option to make the client use 'ExtendedPacketSize' for its traffic (32kB as opposed to 2kB in 1.0.2) ([#1671])
- network-requester: added additional Blockstream Green wallet endpoint to `example.allowed.list` ([#1611])
- validator-api: add `interval_operating_cost` and `profit_margin_percent` to compute reward estimation endpoint
- validator-client: added `query_contract_smart` and `query_contract_raw` on `NyxdClient` ([#1558])
- wasm-client: uses updated wasm-compatible `client-core` so that it's now capable of packet retransmission, cover traffic and poisson delay (among other things!) ([#1673])

### Fixed

- socks5-client: fix bug where in some cases packet reordering could trigger a connection being closed too early ([#1702],[#1724])
- validator-api: mixnode, gateway should now prefer values in config.toml over mainnet defaults ([#1645])
- validator-api: should now correctly update historical uptimes for all mixnodes and gateways every 24h ([#1721])

### Changed

- clients: bound the sphinx packet channel and reduce sending rate if gateway can't keep up ([#1703],[#1725])
- gateway-client: will attempt to read now as many as 8 websocket messages at once, assuming they're already available on the socket ([#1669])
- moved `Percent` struct to `contracts-common`, change affects explorer-api
- socks5 client: graceful shutdown should fix error on disconnect in nym-connect ([#1591])
- validator-api: changed error serialization on `inclusion_probability`, `stake-saturation` and `reward-estimation` endpoints to provide more accurate information ([#1681])
- validator-client: made `fee` argument optional for `execute` and `execute_multiple` ([#1541])
- wasm-client: fixed build errors on MacOS and changed example JS code to use mainnet ([#1585])
- validator-api: changes to internal SQL schema due to the mixnet contract revamp ([#1472])
- validator-api: changes to internal data structures due to the mixnet contract revamp ([#1472])
- validator-api: split epoch-operations into multiple separate transactions ([#1472])

[#1472]: https://github.com/nymtech/nym/pull/1472
[#1541]: https://github.com/nymtech/nym/pull/1541
[#1558]: https://github.com/nymtech/nym/pull/1558
[#1577]: https://github.com/nymtech/nym/pull/1577
[#1585]: https://github.com/nymtech/nym/pull/1585
[#1591]: https://github.com/nymtech/nym/pull/1591
[#1640]: https://github.com/nymtech/nym/pull/1640
[#1645]: https://github.com/nymtech/nym/pull/1645
[#1611]: https://github.com/nymtech/nym/pull/1611
[#1664]: https://github.com/nymtech/nym/pull/1664
[#1666]: https://github.com/nymtech/nym/pull/1645
[#1669]: https://github.com/nymtech/nym/pull/1669
[#1671]: https://github.com/nymtech/nym/pull/1671
[#1673]: https://github.com/nymtech/nym/pull/1673
[#1681]: https://github.com/nymtech/nym/pull/1681
[#1702]: https://github.com/nymtech/nym/pull/1702
[#1703]: https://github.com/nymtech/nym/pull/1703
[#1721]: https://github.com/nymtech/nym/pull/1721
[#1724]: https://github.com/nymtech/nym/pull/1724
[#1725]: https://github.com/nymtech/nym/pull/1725

## [nym-binaries-1.0.2](https://github.com/nymtech/nym/tree/nym-binaries-1.0.2)

### Added

- socks5 client/websocket client: add `--force-register-gateway` flag, useful when rerunning init ([#1353])
- all: added network compilation target to `--help` (or `--version`) commands ([#1256]).
- explorer-api: learned how to sum the delegations by owner in a new endpoint.
- explorer-api: add apy values to `mix_nodes` endpoint
- gateway: Added gateway coconut verifications and validator-api communication for double spending protection ([#1261])
- network-explorer-ui: Upgrade to React Router 6
- rewarding: replace circulating supply with staking supply in reward calculations ([#1324])
- validator-api: add `estimated_node_profit` and `estimated_operator_cost` to `reward-estimate` endpoint ([#1284])
- validator-api: add detailed mixnode bond endpoints, and explorer-api makes use of that data to append stake saturation
- validator-api: add Swagger to document the REST API ([#1249]).
- validator-api: Added new endpoints for coconut spending flow and communications with coconut & multisig contracts ([#1261])
- validator-api: add `uptime`, `estimated_operator_apy`, `estimated_delegators_apy` to `/mixnodes/detailed` endpoint ([#1393])
- validator-api: add node info cache storing simulated active set inclusion probabilities
- network-statistics: a new mixnet service that aggregates and exposes anonymized data about mixnet services ([#1328])
- mixnode: Added basic mixnode hardware reporting to the HTTP API ([#1308]).
- validator-api: endpoint, in coconut mode, for returning the validator-api cosmos address ([#1404]).
- validator-client: add `denom` argument and add simple test for querying an account balance
- gateway, validator-api: Checks for coconut credential double spending attempts, taking the coconut bandwidth contract as source of truth ([#1457])
- coconut-bandwidth-contract: Record the state of a coconut credential; create specific proposal for releasing funds ([#1457])
- inclusion-probability: add simulator for active set inclusion probability

### Fixed

- mixnode, gateway: attempting to determine reconnection backoff to persistently failing mixnode could result in a crash ([#1260])
- mixnode: the mixnode learned how to shutdown gracefully
- mixnode: listen out for SIGTERM and SIGQUIT too, making it play nicely as a system service.
- native & socks5 clients: fail early when clients try to re-init with a different gateway, which is not supported yet ([#1322])
- native & socks5 clients: rerun init will now reuse previous gateway configuration instead of failing ([#1353])
- native & socks5 clients: deduplicate big chunks of init logic
- validator: fixed local docker-compose setup to work on Apple M1 ([#1329])
- explorer-api: listen out for SIGTERM and SIGQUIT too, making it play nicely as a system service ([#1482]).
- network-requester: fix filter for suffix-only domains ([#1487])
- validator-api: listen out for SIGTERM and SIGQUIT too, making it play nicely as a system service; cleaner shutdown, without panics ([#1496], [#1573]).

### Changed

- validator-client: created internal `Coin` type that replaces coins from `cosmrs` and `cosmwasm` for API entrypoints [[#1295]]
- all: updated all `cosmwasm`-related dependencies to `1.0.0` and `cw-storage-plus` to `0.13.4` [[#1318]]
- all: updated `rocket` to `0.5.0-rc.2`.
- network-requester: allow to voluntarily store and send statistical data about the number of bytes the proxied server serves ([#1328])
- gateway: allow to voluntarily send statistical data about the number of active inboxes served by a gateway ([#1376])
- gateway & mixnode: move detailed build info back to `--version` from `--help`.
- socks5 client/websocket client: upgrade to latest clap and switched to declarative commandline parsing.
- validator-api: fee payment for multisig operations comes from the gateway account instead of the validator APIs' accounts ([#1419])
- multisig-contract: Limit the proposal creating functionality to one address (coconut-bandwidth-contract address) ([#1457])
- All binaries and cosmwasm blobs are configured at runtime now; binaries are configured using environment variables or .env files and contracts keep the configuration parameters in storage ([#1463])
- gateway, network-statistics: include gateway id in the sent statistical data ([#1478])
- network explorer: tweak how active set probability is shown ([#1503])
- validator-api: rewarder set update fails without panicking on possible nyxd queries ([#1520])
- network-requester, socks5 client (nym-connect): send and receive respectively a message error to be displayed about filter check failure ([#1576])

[#1249]: https://github.com/nymtech/nym/pull/1249
[#1256]: https://github.com/nymtech/nym/pull/1256
[#1260]: https://github.com/nymtech/nym/pull/1260
[#1261]: https://github.com/nymtech/nym/pull/1261
[#1267]: https://github.com/nymtech/nym/pull/1267
[#1278]: https://github.com/nymtech/nym/pull/1278
[#1295]: https://github.com/nymtech/nym/pull/1295
[#1302]: https://github.com/nymtech/nym/pull/1302
[#1308]: https://github.com/nymtech/nym/pull/1308
[#1318]: https://github.com/nymtech/nym/pull/1318
[#1322]: https://github.com/nymtech/nym/pull/1322
[#1324]: https://github.com/nymtech/nym/pull/1324
[#1328]: https://github.com/nymtech/nym/pull/1328
[#1329]: https://github.com/nymtech/nym/pull/1329
[#1353]: https://github.com/nymtech/nym/pull/1353
[#1376]: https://github.com/nymtech/nym/pull/1376
[#1393]: https://github.com/nymtech/nym/pull/1393
[#1404]: https://github.com/nymtech/nym/pull/1404
[#1419]: https://github.com/nymtech/nym/pull/1419
[#1457]: https://github.com/nymtech/nym/pull/1457
[#1463]: https://github.com/nymtech/nym/pull/1463
[#1478]: https://github.com/nymtech/nym/pull/1478
[#1482]: https://github.com/nymtech/nym/pull/1482
[#1487]: https://github.com/nymtech/nym/pull/1487
[#1496]: https://github.com/nymtech/nym/pull/1496
[#1503]: https://github.com/nymtech/nym/pull/1503
[#1520]: https://github.com/nymtech/nym/pull/1520
[#1573]: https://github.com/nymtech/nym/pull/1573
[#1576]: https://github.com/nymtech/nym/pull/1576

## [v1.0.1](https://github.com/nymtech/nym/tree/v1.0.1) (2022-05-04)

### Added

- validator-api: introduced endpoint for getting average mixnode uptime ([#1238])

### Changed

- all: the default behaviour of validator client is changed to use `broadcast_sync` and poll for transaction inclusion instead of using `broadcast_commit` to deal with timeouts ([#1246])

### Fixed

- nym-network-requester: is included in the Github Actions for building release binaries

[#1238]: https://github.com/nymtech/nym/pull/1238
[#1246]: https://github.com/nymtech/nym/pull/1246

## [v1.0.0](https://github.com/nymtech/nym/tree/v1.0.0) (2022-05-03)

[Full Changelog](https://github.com/nymtech/nym/compare/v0.12.1...v1.0.0)

**Merged pull requests:**

- Feature/show pending delegations [\#1229](https://github.com/nymtech/nym/pull/1229) ([fmtabbara](https://github.com/fmtabbara))
- Bucket inclusion probabilities [\#1224](https://github.com/nymtech/nym/pull/1224) ([durch](https://github.com/durch))
- Create a new bundled delegation when compounding rewards [\#1221](https://github.com/nymtech/nym/pull/1221) ([durch](https://github.com/durch))

## [nym-binaries-1.0.0](https://github.com/nymtech/nym/tree/nym-binaries-1.0.0) (2022-04-27)

[Full Changelog](https://github.com/nymtech/nym/compare/nym-wallet-v1.0.3...nym-binaries-1.0.0)

## [nym-binaries-1.0.0-rc.2](https://github.com/nymtech/nym/tree/nym-binaries-1.0.0-rc.2) (2022-04-15)

[Full Changelog](https://github.com/nymtech/nym/compare/nym-wallet-v1.0.2...nym-binaries-1.0.0-rc.2)

## [nym-binaries-1.0.0-rc.1](https://github.com/nymtech/nym/tree/nym-binaries-1.0.0-rc.1) (2022-03-28)

[Full Changelog](https://github.com/nymtech/nym/compare/nym-wallet-v1.0.0...nym-binaries-1.0.0-rc.1)

**Fixed bugs:**

- \[Issue\]cargo build --release issue [\#1101](https://github.com/nymtech/nym/issues/1101)
- appimage fail to load in Fedora [\#1098](https://github.com/nymtech/nym/issues/1098)
- \[Issue\] React Example project does not compile when using @nymproject/nym-client-wasm v0.9.0-1 [\#878](https://github.com/nymtech/nym/issues/878)

**Closed issues:**

- Make mainnet coin transfers work [\#1096](https://github.com/nymtech/nym/issues/1096)
- Make Nym wallet validators configurable at runtime [\#1026](https://github.com/nymtech/nym/issues/1026)
- Project Platypus e2e / integration testing [\#942](https://github.com/nymtech/nym/issues/942)
- \[Coconut\]: Replace ElGamal with Pedersen commitments [\#901](https://github.com/nymtech/nym/issues/901)

**Merged pull requests:**

- Different values for mixes and gateways [\#1169](https://github.com/nymtech/nym/pull/1169) ([durch](https://github.com/durch))
- Add global blacklist to validator-cache [\#1168](https://github.com/nymtech/nym/pull/1168) ([durch](https://github.com/durch))
- Feature/upgrade rewarding sandbox [\#1167](https://github.com/nymtech/nym/pull/1167) ([durch](https://github.com/durch))
- Bump node-forge from 1.2.1 to 1.3.0 [\#1165](https://github.com/nymtech/nym/pull/1165) ([dependabot[bot]](https://github.com/apps/dependabot))
- Bump minimist from 1.2.5 to 1.2.6 in /nym-wallet/webdriver [\#1164](https://github.com/nymtech/nym/pull/1164) ([dependabot[bot]](https://github.com/apps/dependabot))
- Bump minimist from 1.2.5 to 1.2.6 in /clients/tauri-client [\#1163](https://github.com/nymtech/nym/pull/1163) ([dependabot[bot]](https://github.com/apps/dependabot))
- Bump minimist from 1.2.5 to 1.2.6 in /clients/webassembly/js-example [\#1162](https://github.com/nymtech/nym/pull/1162) ([dependabot[bot]](https://github.com/apps/dependabot))
- Bump minimist from 1.2.5 to 1.2.6 in /clients/native/examples/js-examples/websocket [\#1160](https://github.com/nymtech/nym/pull/1160) ([dependabot[bot]](https://github.com/apps/dependabot))
- Bump minimist from 1.2.5 to 1.2.6 in /docker/typescript_client/upload_contract [\#1159](https://github.com/nymtech/nym/pull/1159) ([dependabot[bot]](https://github.com/apps/dependabot))
- Feature/vesting full [\#1158](https://github.com/nymtech/nym/pull/1158) ([fmtabbara](https://github.com/fmtabbara))
- get_current_epoch tauri [\#1156](https://github.com/nymtech/nym/pull/1156) ([durch](https://github.com/durch))
- Cleanup [\#1155](https://github.com/nymtech/nym/pull/1155) ([durch](https://github.com/durch))
- Feature flag reward payments [\#1154](https://github.com/nymtech/nym/pull/1154) ([durch](https://github.com/durch))
- Add Query endpoints for calculating rewards [\#1152](https://github.com/nymtech/nym/pull/1152) ([durch](https://github.com/durch))
- Pending endpoints [\#1150](https://github.com/nymtech/nym/pull/1150) ([durch](https://github.com/durch))
- wallet: add logging [\#1149](https://github.com/nymtech/nym/pull/1149) ([octol](https://github.com/octol))
- wallet: use Urls rather than Strings for validator urls [\#1148](https://github.com/nymtech/nym/pull/1148) ([octol](https://github.com/octol))
- Change accumulated reward to Option, migrate delegations [\#1147](https://github.com/nymtech/nym/pull/1147) ([durch](https://github.com/durch))
- wallet: fetch validators url remotely if available [\#1146](https://github.com/nymtech/nym/pull/1146) ([octol](https://github.com/octol))
- Fix delegated_free calculation [\#1145](https://github.com/nymtech/nym/pull/1145) ([durch](https://github.com/durch))
- Update Nym wallet dependencies to use `ts-packages` [\#1144](https://github.com/nymtech/nym/pull/1144) ([mmsinclair](https://github.com/mmsinclair))
- wallet: try validators one by one if available [\#1143](https://github.com/nymtech/nym/pull/1143) ([octol](https://github.com/octol))
- Update Network Explorer Packages and add mix node identity key copy [\#1142](https://github.com/nymtech/nym/pull/1142) ([mmsinclair](https://github.com/mmsinclair))
- Feature/vesting token pool selector [\#1140](https://github.com/nymtech/nym/pull/1140) ([fmtabbara](https://github.com/fmtabbara))
- Add `ts-packages` for shared Typescript packages [\#1139](https://github.com/nymtech/nym/pull/1139) ([mmsinclair](https://github.com/mmsinclair))
- allow main-net prefix and denom to work [\#1137](https://github.com/nymtech/nym/pull/1137) ([tommyv1987](https://github.com/tommyv1987))
- Upgrade blake3 to v1.3.1 and tauri to 1.0.0-rc.3 [\#1136](https://github.com/nymtech/nym/pull/1136) ([mmsinclair](https://github.com/mmsinclair))
- Bump url-parse from 1.5.7 to 1.5.10 in /clients/native/examples/js-examples/websocket [\#1134](https://github.com/nymtech/nym/pull/1134) ([dependabot[bot]](https://github.com/apps/dependabot))
- Use network explorer map data with disputed areas [\#1133](https://github.com/nymtech/nym/pull/1133) ([Baro1905](https://github.com/Baro1905))
- Feature/vesting UI [\#1132](https://github.com/nymtech/nym/pull/1132) ([fmtabbara](https://github.com/fmtabbara))
- Refactor to a lazy rewarding system [\#1127](https://github.com/nymtech/nym/pull/1127) ([durch](https://github.com/durch))
- Bump ws from 6.2.1 to 6.2.2 in /clients/webassembly/js-example [\#1126](https://github.com/nymtech/nym/pull/1126) ([dependabot[bot]](https://github.com/apps/dependabot))
- Bump url-parse from 1.4.7 to 1.5.7 in /clients/webassembly/react-example [\#1125](https://github.com/nymtech/nym/pull/1125) ([dependabot[bot]](https://github.com/apps/dependabot))
- Bump url-parse from 1.5.4 to 1.5.7 in /clients/native/examples/js-examples/websocket [\#1124](https://github.com/nymtech/nym/pull/1124) ([dependabot[bot]](https://github.com/apps/dependabot))
- Bump url-parse from 1.5.1 to 1.5.7 in /clients/webassembly/js-example [\#1122](https://github.com/nymtech/nym/pull/1122) ([dependabot[bot]](https://github.com/apps/dependabot))
- update contract address [\#1121](https://github.com/nymtech/nym/pull/1121) ([tommyv1987](https://github.com/tommyv1987))
- Refactor GitHub Actions notifications [\#1119](https://github.com/nymtech/nym/pull/1119) ([mmsinclair](https://github.com/mmsinclair))
- Change `pledge` to `bond` in gateway list [\#1118](https://github.com/nymtech/nym/pull/1118) ([mmsinclair](https://github.com/mmsinclair))
- Bump follow-redirects from 1.14.7 to 1.14.8 in /contracts/basic-bandwidth-generation [\#1117](https://github.com/nymtech/nym/pull/1117) ([dependabot[bot]](https://github.com/apps/dependabot))
- Bump follow-redirects from 1.14.3 to 1.14.8 in /explorer [\#1116](https://github.com/nymtech/nym/pull/1116) ([dependabot[bot]](https://github.com/apps/dependabot))
- Bump follow-redirects from 1.14.5 to 1.14.8 in /nym-wallet [\#1115](https://github.com/nymtech/nym/pull/1115) ([dependabot[bot]](https://github.com/apps/dependabot))
- Bump follow-redirects from 1.14.7 to 1.14.8 in /clients/native/examples/js-examples/websocket [\#1114](https://github.com/nymtech/nym/pull/1114) ([dependabot[bot]](https://github.com/apps/dependabot))
- Bump follow-redirects from 1.14.7 to 1.14.8 in /testnet-faucet [\#1113](https://github.com/nymtech/nym/pull/1113) ([dependabot[bot]](https://github.com/apps/dependabot))
- Bump follow-redirects from 1.14.1 to 1.14.8 in /clients/webassembly/js-example [\#1112](https://github.com/nymtech/nym/pull/1112) ([dependabot[bot]](https://github.com/apps/dependabot))
- Feature/vesting get current period [\#1111](https://github.com/nymtech/nym/pull/1111) ([durch](https://github.com/durch))
- Bump simple-get from 2.8.1 to 2.8.2 in /contracts/basic-bandwidth-generation [\#1110](https://github.com/nymtech/nym/pull/1110) ([dependabot[bot]](https://github.com/apps/dependabot))
- Bump simple-get from 3.1.0 to 3.1.1 in /explorer [\#1109](https://github.com/nymtech/nym/pull/1109) ([dependabot[bot]](https://github.com/apps/dependabot))
- Bump simple-get from 3.1.0 to 3.1.1 in /clients/tauri-client [\#1108](https://github.com/nymtech/nym/pull/1108) ([dependabot[bot]](https://github.com/apps/dependabot))
- Bump simple-get from 3.1.0 to 3.1.1 in /nym-wallet [\#1107](https://github.com/nymtech/nym/pull/1107) ([dependabot[bot]](https://github.com/apps/dependabot))
- Bump node-sass from 4.14.1 to 7.0.0 in /clients/webassembly/react-example [\#1105](https://github.com/nymtech/nym/pull/1105) ([dependabot[bot]](https://github.com/apps/dependabot))
- Fix hardcoded period logic [\#1104](https://github.com/nymtech/nym/pull/1104) ([durch](https://github.com/durch))
- Fixed underflow in rewarding all delegators [\#1099](https://github.com/nymtech/nym/pull/1099) ([jstuczyn](https://github.com/jstuczyn))
- Emit original bond as part of rewarding event [\#1094](https://github.com/nymtech/nym/pull/1094) ([jstuczyn](https://github.com/jstuczyn))
- Add UpdateMixnodeConfigOnBehalf to vestng contract [\#1091](https://github.com/nymtech/nym/pull/1091) ([durch](https://github.com/durch))
- Fixes infinite loops in requests involving pagination [\#1085](https://github.com/nymtech/nym/pull/1085) ([jstuczyn](https://github.com/jstuczyn))
- Removes migration code [\#1071](https://github.com/nymtech/nym/pull/1071) ([jstuczyn](https://github.com/jstuczyn))
- feature/pedersen-commitments [\#1048](https://github.com/nymtech/nym/pull/1048) ([danielementary](https://github.com/danielementary))
- Feature/reuse init owner [\#970](https://github.com/nymtech/nym/pull/970) ([neacsu](https://github.com/neacsu))

## [v0.12.1](https://github.com/nymtech/nym/tree/v0.12.1) (2021-12-23)

[Full Changelog](https://github.com/nymtech/nym/compare/v0.12.0...v0.12.1)

**Implemented enhancements:**

- Add version check to binaries [\#967](https://github.com/nymtech/nym/issues/967)

**Fixed bugs:**

- \[Issue\] NYM wallet doesn't work after login [\#995](https://github.com/nymtech/nym/issues/995)
- \[Issue\] [\#993](https://github.com/nymtech/nym/issues/993)
- NYM wallet setup trouble\[Issue\] [\#958](https://github.com/nymtech/nym/issues/958)

## [v0.12.0](https://github.com/nymtech/nym/tree/v0.12.0) (2021-12-21)

[Full Changelog](https://github.com/nymtech/nym/compare/v0.11.0...v0.12.0)

**Implemented enhancements:**

- Introduces query for contract build information [\#919](https://github.com/nymtech/nym/pull/919) ([jstuczyn](https://github.com/jstuczyn))

**Fixed bugs:**

- Mixnodes - claim tokens scenario does not work with telegram bot [\#938](https://github.com/nymtech/nym/issues/938)
- \[Issue\]"create account" button does not work on Ubuntu 20.04.03 LTS [\#916](https://github.com/nymtech/nym/issues/916)
- \[Issue\] NodeJS 17.1.0 and webpack issues causing nym-wallet build to fail on Pop!OS 21.04\(Ubuntu\) [\#914](https://github.com/nymtech/nym/issues/914)
- Prevent overwriting of Mixnodes if the mixnode is already bonded [\#912](https://github.com/nymtech/nym/issues/912)
- Pasting mnemonic doesn't work on MacOS [\#908](https://github.com/nymtech/nym/issues/908)
- Wallet - investigate nav freezes [\#716](https://github.com/nymtech/nym/issues/716)
- Wallet - Fix console errors [\#707](https://github.com/nymtech/nym/issues/707)
- Fixed invalid nodes being counted twice in unroutable category [\#963](https://github.com/nymtech/nym/pull/963) ([jstuczyn](https://github.com/jstuczyn))
- Don't reset total delegation on mixnode rebond [\#940](https://github.com/nymtech/nym/pull/940) ([jstuczyn](https://github.com/jstuczyn))
- Bugfix/remove mixnode bonding overwrite [\#917](https://github.com/nymtech/nym/pull/917) ([jstuczyn](https://github.com/jstuczyn))
- Fixes crash condition in validator API when calculating last day uptime [\#909](https://github.com/nymtech/nym/pull/909) ([jstuczyn](https://github.com/jstuczyn))
- Bugfix/monitor initial values wait [\#907](https://github.com/nymtech/nym/pull/907) ([jstuczyn](https://github.com/jstuczyn))
- Bug fix: Network Explorer: Add freegeoip API key and split out tasks for country distributions [\#806](https://github.com/nymtech/nym/pull/806) ([mmsinclair](https://github.com/mmsinclair))
- Explorer API: port test now split out address resolution and add units tests [\#755](https://github.com/nymtech/nym/pull/755) ([mmsinclair](https://github.com/mmsinclair))

**Closed issues:**

- Feature gate `ts-rs` everywhere and only build use it to export types during CI runs [\#893](https://github.com/nymtech/nym/issues/893)
- Error when init Nym client for Nym requester [\#800](https://github.com/nymtech/nym/issues/800)
- Website updates - Add new team members and translations [\#775](https://github.com/nymtech/nym/issues/775)
- Update Run Nym Nodes Documentation [\#773](https://github.com/nymtech/nym/issues/773)
- Upgrade `prost` to 0.8 [\#768](https://github.com/nymtech/nym/issues/768)
- How can I get 100punk\(Version: 0.11.0\) [\#743](https://github.com/nymtech/nym/issues/743)
- Wallet - Fix Bond Form validation issue [\#717](https://github.com/nymtech/nym/issues/717)
- help!!! [\#712](https://github.com/nymtech/nym/issues/712)
- UX feature request: show all delegated nodes in wallet [\#711](https://github.com/nymtech/nym/issues/711)
- UX feature request: add current balance on wallet pages [\#710](https://github.com/nymtech/nym/issues/710)
- got sign issue from bot [\#709](https://github.com/nymtech/nym/issues/709)
- As a wallet user, I would like to be able to log out of the wallet [\#706](https://github.com/nymtech/nym/issues/706)
- As a wallet user, I would like to have a "receive" page where I can see my own wallet address [\#705](https://github.com/nymtech/nym/issues/705)
- Update native client/socks client/mixnode/gateway `upgrade` command [\#689](https://github.com/nymtech/nym/issues/689)
- Update mixnode/gateway/client to use query for cached nodes rather than use validator [\#688](https://github.com/nymtech/nym/issues/688)
- '--directory' not expected error starting local mixnet [\#520](https://github.com/nymtech/nym/issues/520)
- nym-socks5-client is painfully slow [\#495](https://github.com/nymtech/nym/issues/495)
- nym-socks5-client crash after opening Keybase team "Browse all channels" [\#494](https://github.com/nymtech/nym/issues/494)
- Mixed Content problem [\#400](https://github.com/nymtech/nym/issues/400)
- Gateway disk quota [\#137](https://github.com/nymtech/nym/issues/137)
- Simplify message encapsulation with regards to topology [\#127](https://github.com/nymtech/nym/issues/127)
- Create constants for cli argument names [\#115](https://github.com/nymtech/nym/issues/115)
- Using Blake3 as a hash function [\#103](https://github.com/nymtech/nym/issues/103)
- Validator should decide which layer a node is in [\#86](https://github.com/nymtech/nym/issues/86)
- Clean shutdown for all processes [\#73](https://github.com/nymtech/nym/issues/73)
- Client API consistency [\#71](https://github.com/nymtech/nym/issues/71)
- Simplify concurrency with a proper actor framework [\#31](https://github.com/nymtech/nym/issues/31)
- Database for gateway [\#11](https://github.com/nymtech/nym/issues/11)

**Merged pull requests:**

- Update wallet to align with versioning on nodes and gateways [\#991](https://github.com/nymtech/nym/pull/991) ([tommyv1987](https://github.com/tommyv1987))
- Fix success view messages. [\#990](https://github.com/nymtech/nym/pull/990) ([tommyv1987](https://github.com/tommyv1987))
- Feature/enable signature check [\#989](https://github.com/nymtech/nym/pull/989) ([neacsu](https://github.com/neacsu))
- Update mixnet contract address [\#988](https://github.com/nymtech/nym/pull/988) ([neacsu](https://github.com/neacsu))
- Fix verloc print [\#987](https://github.com/nymtech/nym/pull/987) ([neacsu](https://github.com/neacsu))
- Feature/refactor mixnet contract test helpers [\#986](https://github.com/nymtech/nym/pull/986) ([futurechimp](https://github.com/futurechimp))
- Making the terminology consistent between mixnode/gateway output and … [\#985](https://github.com/nymtech/nym/pull/985) ([futurechimp](https://github.com/futurechimp))
- Feature/add wallet to gateway init [\#984](https://github.com/nymtech/nym/pull/984) ([futurechimp](https://github.com/futurechimp))
- Feature/add wallet address to init [\#982](https://github.com/nymtech/nym/pull/982) ([futurechimp](https://github.com/futurechimp))
- Update message to bond mixnode [\#981](https://github.com/nymtech/nym/pull/981) ([tommyv1987](https://github.com/tommyv1987))
- Bump version to 0.12.0 [\#980](https://github.com/nymtech/nym/pull/980) ([neacsu](https://github.com/neacsu))
- Feature/rename erc20 [\#979](https://github.com/nymtech/nym/pull/979) ([neacsu](https://github.com/neacsu))
- Removed web wallet [\#978](https://github.com/nymtech/nym/pull/978) ([futurechimp](https://github.com/futurechimp))
- Network Explorer: fix uptime history display to use new API response [\#977](https://github.com/nymtech/nym/pull/977) ([mmsinclair](https://github.com/mmsinclair))
- Make develop branch agnostic of the network [\#976](https://github.com/nymtech/nym/pull/976) ([neacsu](https://github.com/neacsu))
- Fix windows fmt [\#975](https://github.com/nymtech/nym/pull/975) ([neacsu](https://github.com/neacsu))
- Feature/wallet settings area [\#974](https://github.com/nymtech/nym/pull/974) ([fmtabbara](https://github.com/fmtabbara))
- Feature/node info command [\#972](https://github.com/nymtech/nym/pull/972) ([jstuczyn](https://github.com/jstuczyn))
- Use the renamed balance function [\#971](https://github.com/nymtech/nym/pull/971) ([neacsu](https://github.com/neacsu))
- Introduced 'version' command to all relevant binaries [\#969](https://github.com/nymtech/nym/pull/969) ([jstuczyn](https://github.com/jstuczyn))
- Feature/new testnet wallet updates [\#968](https://github.com/nymtech/nym/pull/968) ([fmtabbara](https://github.com/fmtabbara))
- Feature/optional bandwidth bypass [\#965](https://github.com/nymtech/nym/pull/965) ([jstuczyn](https://github.com/jstuczyn))
- Additional tauri commands to get bond details [\#964](https://github.com/nymtech/nym/pull/964) ([jstuczyn](https://github.com/jstuczyn))
- Fix topology log [\#962](https://github.com/nymtech/nym/pull/962) ([neacsu](https://github.com/neacsu))
- Network Explorer: configure URLs with `.env` file [\#960](https://github.com/nymtech/nym/pull/960) ([mmsinclair](https://github.com/mmsinclair))
- Add custom denom balance query [\#957](https://github.com/nymtech/nym/pull/957) ([neacsu](https://github.com/neacsu))
- Feature/ts client update [\#956](https://github.com/nymtech/nym/pull/956) ([jstuczyn](https://github.com/jstuczyn))
- Check the response for multiple sends [\#955](https://github.com/nymtech/nym/pull/955) ([neacsu](https://github.com/neacsu))
- Feature/vesting to wallet [\#954](https://github.com/nymtech/nym/pull/954) ([durch](https://github.com/durch))
- Bugfix/rewarding fixes [\#953](https://github.com/nymtech/nym/pull/953) ([jstuczyn](https://github.com/jstuczyn))
- Bump next from 11.1.1 to 11.1.3 in /wallet-web [\#952](https://github.com/nymtech/nym/pull/952) ([dependabot[bot]](https://github.com/apps/dependabot))
- Different workshare calculations for rewarded vs active set [\#951](https://github.com/nymtech/nym/pull/951) ([durch](https://github.com/durch))
- Feature/simulate [\#950](https://github.com/nymtech/nym/pull/950) ([jstuczyn](https://github.com/jstuczyn))
- Feature/profit margin percent config [\#949](https://github.com/nymtech/nym/pull/949) ([durch](https://github.com/durch))
- Run CI for all contracts in one workflow [\#948](https://github.com/nymtech/nym/pull/948) ([durch](https://github.com/durch))
- Desktop Wallet UI Updates [\#947](https://github.com/nymtech/nym/pull/947) ([fmtabbara](https://github.com/fmtabbara))
- Docker updates [\#946](https://github.com/nymtech/nym/pull/946) ([tommyv1987](https://github.com/tommyv1987))
- Add VestingExecute and VestingQuery client traits [\#944](https://github.com/nymtech/nym/pull/944) ([durch](https://github.com/durch))
- Removed reliance on cosmrs fork [\#943](https://github.com/nymtech/nym/pull/943) ([jstuczyn](https://github.com/jstuczyn))
- Feature/terminology update [\#941](https://github.com/nymtech/nym/pull/941) ([jstuczyn](https://github.com/jstuczyn))
- Check the response for other transactions as well [\#937](https://github.com/nymtech/nym/pull/937) ([neacsu](https://github.com/neacsu))
- Allow proxy gateway bonding [\#936](https://github.com/nymtech/nym/pull/936) ([durch](https://github.com/durch))
- Feature/pre cosmrs updates [\#935](https://github.com/nymtech/nym/pull/935) ([jstuczyn](https://github.com/jstuczyn))
- Feature/client on behalf [\#934](https://github.com/nymtech/nym/pull/934) ([neacsu](https://github.com/neacsu))
- Webpack wallet prod configuration [\#933](https://github.com/nymtech/nym/pull/933) ([tommyv1987](https://github.com/tommyv1987))
- Adding tx_hash to wallet response [\#932](https://github.com/nymtech/nym/pull/932) ([futurechimp](https://github.com/futurechimp))
- Release/1.0.0 pre1 [\#931](https://github.com/nymtech/nym/pull/931) ([durch](https://github.com/durch))
- Feature/identity verification [\#930](https://github.com/nymtech/nym/pull/930) ([jstuczyn](https://github.com/jstuczyn))
- Move cleaned up smart contracts to main code repo [\#929](https://github.com/nymtech/nym/pull/929) ([mfahampshire](https://github.com/mfahampshire))
- Feature/mixnet contract further adjustments [\#928](https://github.com/nymtech/nym/pull/928) ([jstuczyn](https://github.com/jstuczyn))
- typo copy change for nodemap [\#926](https://github.com/nymtech/nym/pull/926) ([Aid19801](https://github.com/Aid19801))
- Feature/UI enhancements for Desktop Wallet [\#925](https://github.com/nymtech/nym/pull/925) ([fmtabbara](https://github.com/fmtabbara))
- Fixing some clippy warnings [\#922](https://github.com/nymtech/nym/pull/922) ([futurechimp](https://github.com/futurechimp))
- Fixing go warning re unused btc lib [\#921](https://github.com/nymtech/nym/pull/921) ([futurechimp](https://github.com/futurechimp))
- quick fix adding dimensions to nodemap page for consistency [\#920](https://github.com/nymtech/nym/pull/920) ([Aid19801](https://github.com/Aid19801))
- Bump nth-check from 2.0.0 to 2.0.1 in /nym-wallet [\#918](https://github.com/nymtech/nym/pull/918) ([dependabot[bot]](https://github.com/apps/dependabot))
- Fix Mobile View for MUI data-grid \(CARD 108\) [\#915](https://github.com/nymtech/nym/pull/915) ([Aid19801](https://github.com/Aid19801))
- Feature/total delegation bucket [\#913](https://github.com/nymtech/nym/pull/913) ([jstuczyn](https://github.com/jstuczyn))
- Feature/faucet page react [\#911](https://github.com/nymtech/nym/pull/911) ([fmtabbara](https://github.com/fmtabbara))
- Feature/mixnet contract refactor [\#910](https://github.com/nymtech/nym/pull/910) ([futurechimp](https://github.com/futurechimp))
- Update README.md [\#905](https://github.com/nymtech/nym/pull/905) ([tommyv1987](https://github.com/tommyv1987))
- BUG: Bond cell denom [\#904](https://github.com/nymtech/nym/pull/904) ([Aid19801](https://github.com/Aid19801))
- Explorer UI tests missing data-testid [\#903](https://github.com/nymtech/nym/pull/903) ([tommyv1987](https://github.com/tommyv1987))
- Fix up Nym-Wallet README.md [\#899](https://github.com/nymtech/nym/pull/899) ([tommyv1987](https://github.com/tommyv1987))
- Feature/batch delegator rewarding [\#898](https://github.com/nymtech/nym/pull/898) ([jstuczyn](https://github.com/jstuczyn))
- Bug mapp nodemap [\#897](https://github.com/nymtech/nym/pull/897) ([Aid19801](https://github.com/Aid19801))
- Bug fix/macos keyboard shortcuts [\#896](https://github.com/nymtech/nym/pull/896) ([fmtabbara](https://github.com/fmtabbara))
- Add a Mobile Nav to the Network Explorer [\#895](https://github.com/nymtech/nym/pull/895) ([Aid19801](https://github.com/Aid19801))
- Only use ts-rs in tests [\#894](https://github.com/nymtech/nym/pull/894) ([durch](https://github.com/durch))
- Fix network monitor template [\#892](https://github.com/nymtech/nym/pull/892) ([neacsu](https://github.com/neacsu))
- remove delegation and undelegation from gateways [\#891](https://github.com/nymtech/nym/pull/891) ([fmtabbara](https://github.com/fmtabbara))
- Feature/nym wallet rename [\#890](https://github.com/nymtech/nym/pull/890) ([futurechimp](https://github.com/futurechimp))
- Change MixnodeDetail page's datagrid into a reuseable table component [\#887](https://github.com/nymtech/nym/pull/887) ([Aid19801](https://github.com/Aid19801))
- GitHub Actions: only run job to generate types when not in a PR [\#886](https://github.com/nymtech/nym/pull/886) ([mmsinclair](https://github.com/mmsinclair))
- Adding data-test-ids for the explorer [\#885](https://github.com/nymtech/nym/pull/885) ([tommyv1987](https://github.com/tommyv1987))
- Fix path for github action running tauri-wallet-tests [\#884](https://github.com/nymtech/nym/pull/884) ([tommyv1987](https://github.com/tommyv1987))
- Reverted gateway registration handshake to its 0.11.0 version [\#882](https://github.com/nymtech/nym/pull/882) ([jstuczyn](https://github.com/jstuczyn))
- Network Explorer [\#881](https://github.com/nymtech/nym/pull/881) ([mmsinclair](https://github.com/mmsinclair))
- Feature/rewarding interval updates [\#880](https://github.com/nymtech/nym/pull/880) ([jstuczyn](https://github.com/jstuczyn))
- Put client_address and id in the correct order [\#875](https://github.com/nymtech/nym/pull/875) ([neacsu](https://github.com/neacsu))
- remove gateway selection on delegation and undelegation pages [\#873](https://github.com/nymtech/nym/pull/873) ([fmtabbara](https://github.com/fmtabbara))
- Set MSRV on all binaries to 1.56 [\#872](https://github.com/nymtech/nym/pull/872) ([jstuczyn](https://github.com/jstuczyn))
- add native window items \(copy/paste\) via tauri [\#871](https://github.com/nymtech/nym/pull/871) ([fmtabbara](https://github.com/fmtabbara))
- Remove stale migration code [\#868](https://github.com/nymtech/nym/pull/868) ([neacsu](https://github.com/neacsu))
- Fixed most recent nightly clippy warnings [\#865](https://github.com/nymtech/nym/pull/865) ([jstuczyn](https://github.com/jstuczyn))
- Active sets =\> Rewarded + Active/Idle sets [\#864](https://github.com/nymtech/nym/pull/864) ([jstuczyn](https://github.com/jstuczyn))
- Chore/cosmrs update [\#862](https://github.com/nymtech/nym/pull/862) ([jstuczyn](https://github.com/jstuczyn))
- Made daily uptime calculation be independent of epoch rewarding [\#860](https://github.com/nymtech/nym/pull/860) ([jstuczyn](https://github.com/jstuczyn))
- Removed epoch rewarding variance [\#857](https://github.com/nymtech/nym/pull/857) ([jstuczyn](https://github.com/jstuczyn))
- Removed gateway rewarding and delegation [\#856](https://github.com/nymtech/nym/pull/856) ([jstuczyn](https://github.com/jstuczyn))
- Update feature-request template [\#855](https://github.com/nymtech/nym/pull/855) ([tommyv1987](https://github.com/tommyv1987))
- Update issue templates [\#854](https://github.com/nymtech/nym/pull/854) ([tommyv1987](https://github.com/tommyv1987))
- Overflow checks in release [\#846](https://github.com/nymtech/nym/pull/846) ([jstuczyn](https://github.com/jstuczyn))
- fix delegate success overflow [\#842](https://github.com/nymtech/nym/pull/842) ([fmtabbara](https://github.com/fmtabbara))
- Feature NYM wallet webdriverio test [\#841](https://github.com/nymtech/nym/pull/841) ([tommyv1987](https://github.com/tommyv1987))
- Update nym_wallet.yml [\#840](https://github.com/nymtech/nym/pull/840) ([tommyv1987](https://github.com/tommyv1987))
- Feature/vouchers [\#837](https://github.com/nymtech/nym/pull/837) ([aniampio](https://github.com/aniampio))
- Apply readable ids to elements on Nym Wallet [\#836](https://github.com/nymtech/nym/pull/836) ([tommyv1987](https://github.com/tommyv1987))
- Feature/removal of monitor good nodes [\#833](https://github.com/nymtech/nym/pull/833) ([jstuczyn](https://github.com/jstuczyn))
- Feature/bandwidth token [\#832](https://github.com/nymtech/nym/pull/832) ([neacsu](https://github.com/neacsu))
- update app name and icons [\#831](https://github.com/nymtech/nym/pull/831) ([fmtabbara](https://github.com/fmtabbara))
- Create nym-wallet-tests.yml [\#829](https://github.com/nymtech/nym/pull/829) ([tommyv1987](https://github.com/tommyv1987))
- Updated CODEOWNERS [\#828](https://github.com/nymtech/nym/pull/828) ([jstuczyn](https://github.com/jstuczyn))
- Tauri wallet [\#827](https://github.com/nymtech/nym/pull/827) ([fmtabbara](https://github.com/fmtabbara))
- Flag to only run coconut-related functionalities [\#824](https://github.com/nymtech/nym/pull/824) ([jstuczyn](https://github.com/jstuczyn))
- Change false to true, as for mixnodes [\#822](https://github.com/nymtech/nym/pull/822) ([neacsu](https://github.com/neacsu))
- Feature locked client-side bandwidth metering [\#820](https://github.com/nymtech/nym/pull/820) ([jstuczyn](https://github.com/jstuczyn))
- Fixed most recent nightly clippy warnings [\#817](https://github.com/nymtech/nym/pull/817) ([jstuczyn](https://github.com/jstuczyn))
- Feature/resending rewards on timeout [\#810](https://github.com/nymtech/nym/pull/810) ([jstuczyn](https://github.com/jstuczyn))
- Feature/coconut feature [\#805](https://github.com/nymtech/nym/pull/805) ([jstuczyn](https://github.com/jstuczyn))
- Tokenomics rewards [\#802](https://github.com/nymtech/nym/pull/802) ([durch](https://github.com/durch))
- Rocket picking up environment from Rocket.toml again [\#801](https://github.com/nymtech/nym/pull/801) ([jstuczyn](https://github.com/jstuczyn))
- Remove migration code [\#796](https://github.com/nymtech/nym/pull/796) ([neacsu](https://github.com/neacsu))
- Removes code of executed migrations [\#793](https://github.com/nymtech/nym/pull/793) ([jstuczyn](https://github.com/jstuczyn))
- Bugfix/validator api windows build [\#791](https://github.com/nymtech/nym/pull/791) ([jstuczyn](https://github.com/jstuczyn))
- Removed SQLx offline mode artifact [\#790](https://github.com/nymtech/nym/pull/790) ([jstuczyn](https://github.com/jstuczyn))
- Created getters for AccountData [\#787](https://github.com/nymtech/nym/pull/787) ([jstuczyn](https://github.com/jstuczyn))
- Feature/migrate hidden delegations [\#786](https://github.com/nymtech/nym/pull/786) ([neacsu](https://github.com/neacsu))
- Feature/persistent gateway storage [\#784](https://github.com/nymtech/nym/pull/784) ([jstuczyn](https://github.com/jstuczyn))
- Replaced unwrap_or_else with unwrap_or_default [\#780](https://github.com/nymtech/nym/pull/780) ([jstuczyn](https://github.com/jstuczyn))
- Add block_height method to Delegation [\#778](https://github.com/nymtech/nym/pull/778) ([durch](https://github.com/durch))
- Make fee helpers public [\#777](https://github.com/nymtech/nym/pull/777) ([durch](https://github.com/durch))
- re-enable bonding [\#776](https://github.com/nymtech/nym/pull/776) ([fmtabbara](https://github.com/fmtabbara))
- Explorer-api: add API resource to show the delegations for each mix node [\#774](https://github.com/nymtech/nym/pull/774) ([mmsinclair](https://github.com/mmsinclair))
- add app alert [\#772](https://github.com/nymtech/nym/pull/772) ([fmtabbara](https://github.com/fmtabbara))
- Migrate legacy delegation data [\#771](https://github.com/nymtech/nym/pull/771) ([durch](https://github.com/durch))
- Adding deps for building the Tauri wallet under Ubuntu [\#770](https://github.com/nymtech/nym/pull/770) ([futurechimp](https://github.com/futurechimp))
- remove alert [\#767](https://github.com/nymtech/nym/pull/767) ([fmtabbara](https://github.com/fmtabbara))
- Feature/consumable bandwidth [\#766](https://github.com/nymtech/nym/pull/766) ([neacsu](https://github.com/neacsu))
- Update coconut-rs and use hash_to_scalar from there [\#765](https://github.com/nymtech/nym/pull/765) ([neacsu](https://github.com/neacsu))
- Feature/active sets [\#764](https://github.com/nymtech/nym/pull/764) ([jstuczyn](https://github.com/jstuczyn))
- add app alert banner [\#762](https://github.com/nymtech/nym/pull/762) ([fmtabbara](https://github.com/fmtabbara))
- Updated cosmos-sdk [\#761](https://github.com/nymtech/nym/pull/761) ([jstuczyn](https://github.com/jstuczyn))
- Feature/bond blockstamp [\#760](https://github.com/nymtech/nym/pull/760) ([neacsu](https://github.com/neacsu))
- Feature/revert migration code [\#759](https://github.com/nymtech/nym/pull/759) ([neacsu](https://github.com/neacsu))
- Bump next from 11.1.0 to 11.1.1 in /wallet-web [\#758](https://github.com/nymtech/nym/pull/758) ([dependabot[bot]](https://github.com/apps/dependabot))
- Add block_height in the Delegation structure as well [\#757](https://github.com/nymtech/nym/pull/757) ([neacsu](https://github.com/neacsu))
- Feature/add blockstamp [\#756](https://github.com/nymtech/nym/pull/756) ([neacsu](https://github.com/neacsu))
- NetworkMonitorBuilder - starting the monitor after rocket has launched [\#754](https://github.com/nymtech/nym/pull/754) ([jstuczyn](https://github.com/jstuczyn))
- Enabled validators api argument [\#753](https://github.com/nymtech/nym/pull/753) ([jstuczyn](https://github.com/jstuczyn))
- Correctly bounding nominator of uptime calculation [\#752](https://github.com/nymtech/nym/pull/752) ([jstuczyn](https://github.com/jstuczyn))
- Fixed argument parsing for ipv6 'good' topology [\#751](https://github.com/nymtech/nym/pull/751) ([jstuczyn](https://github.com/jstuczyn))
- Feature/rust rewarding [\#750](https://github.com/nymtech/nym/pull/750) ([jstuczyn](https://github.com/jstuczyn))
- Revert "Migration commit, will be reverted after the testnet contract… [\#749](https://github.com/nymtech/nym/pull/749) ([neacsu](https://github.com/neacsu))
- Feature/get own delegations [\#748](https://github.com/nymtech/nym/pull/748) ([neacsu](https://github.com/neacsu))
- Feature/more reliable uptime calculation [\#747](https://github.com/nymtech/nym/pull/747) ([jstuczyn](https://github.com/jstuczyn))
- Update template toml key [\#746](https://github.com/nymtech/nym/pull/746) ([neacsu](https://github.com/neacsu))
- Feature/cred after handshake [\#745](https://github.com/nymtech/nym/pull/745) ([neacsu](https://github.com/neacsu))
- Reinstate the POST method blind_sign [\#744](https://github.com/nymtech/nym/pull/744) ([neacsu](https://github.com/neacsu))
- explorer-api: add pending field to port check response [\#742](https://github.com/nymtech/nym/pull/742) ([mmsinclair](https://github.com/mmsinclair))
- Feature/use delegation rates [\#741](https://github.com/nymtech/nym/pull/741) ([neacsu](https://github.com/neacsu))
- Feature/copy to clipboard [\#740](https://github.com/nymtech/nym/pull/740) ([fmtabbara](https://github.com/fmtabbara))
- Feature/update wallet with stake rates [\#739](https://github.com/nymtech/nym/pull/739) ([neacsu](https://github.com/neacsu))
- Add stake reward rates and bump version of client [\#738](https://github.com/nymtech/nym/pull/738) ([neacsu](https://github.com/neacsu))
- Bump next from 10.1.3 to 11.1.0 in /wallet-web [\#737](https://github.com/nymtech/nym/pull/737) ([dependabot[bot]](https://github.com/apps/dependabot))
- Feature/nyxd client integration [\#736](https://github.com/nymtech/nym/pull/736) ([jstuczyn](https://github.com/jstuczyn))
- Bug/fix parking lot on wasm [\#735](https://github.com/nymtech/nym/pull/735) ([neacsu](https://github.com/neacsu))
- Explorer API: add new HTTP resource to decorate mix nodes with geoip locations [\#734](https://github.com/nymtech/nym/pull/734) ([mmsinclair](https://github.com/mmsinclair))
- Feature/completing nyxd client api [\#732](https://github.com/nymtech/nym/pull/732) ([jstuczyn](https://github.com/jstuczyn))
- Explorer API - add port check and node description/stats proxy [\#731](https://github.com/nymtech/nym/pull/731) ([mmsinclair](https://github.com/mmsinclair))
- Feature/nyxd client fee handling [\#730](https://github.com/nymtech/nym/pull/730) ([jstuczyn](https://github.com/jstuczyn))
- Update DelegationCheck.tsx [\#725](https://github.com/nymtech/nym/pull/725) ([jessgess](https://github.com/jessgess))
- Rust nyxd/cosmwasm client [\#724](https://github.com/nymtech/nym/pull/724) ([jstuczyn](https://github.com/jstuczyn))
- Removed wasm feature bypassing cyclic dependencies [\#723](https://github.com/nymtech/nym/pull/723) ([jstuczyn](https://github.com/jstuczyn))
- Updated used sphinx dependency to the most recent revision [\#722](https://github.com/nymtech/nym/pull/722) ([jstuczyn](https://github.com/jstuczyn))
- update state management and validation [\#721](https://github.com/nymtech/nym/pull/721) ([fmtabbara](https://github.com/fmtabbara))
- Add Network Explorer API [\#720](https://github.com/nymtech/nym/pull/720) ([futurechimp](https://github.com/futurechimp))
- Feature/superbuild [\#719](https://github.com/nymtech/nym/pull/719) ([jstuczyn](https://github.com/jstuczyn))
- remove console log [\#718](https://github.com/nymtech/nym/pull/718) ([fmtabbara](https://github.com/fmtabbara))
- Bug/form validation [\#715](https://github.com/nymtech/nym/pull/715) ([fmtabbara](https://github.com/fmtabbara))
- Warnings with identities of good nodes failing checks [\#714](https://github.com/nymtech/nym/pull/714) ([jstuczyn](https://github.com/jstuczyn))
- Removed all sphinx key caching from mixnodes and gateways [\#713](https://github.com/nymtech/nym/pull/713) ([jstuczyn](https://github.com/jstuczyn))
- Feature/receive coins page + UI tweaks [\#704](https://github.com/nymtech/nym/pull/704) ([fmtabbara](https://github.com/fmtabbara))
- Allow users to sign out [\#703](https://github.com/nymtech/nym/pull/703) ([fmtabbara](https://github.com/fmtabbara))
- Feature/docker improvements [\#702](https://github.com/nymtech/nym/pull/702) ([neacsu](https://github.com/neacsu))
- Exposed API port on the validator [\#701](https://github.com/nymtech/nym/pull/701) ([jstuczyn](https://github.com/jstuczyn))
- Feature/default values [\#700](https://github.com/nymtech/nym/pull/700) ([neacsu](https://github.com/neacsu))
- Cleaned up dependencies of our typescript client [\#699](https://github.com/nymtech/nym/pull/699) ([jstuczyn](https://github.com/jstuczyn))
- Bond and delegation alerts [\#698](https://github.com/nymtech/nym/pull/698) ([fmtabbara](https://github.com/fmtabbara))
- Bugfix/network monitor version check [\#697](https://github.com/nymtech/nym/pull/697) ([jstuczyn](https://github.com/jstuczyn))
- Feature/other containers [\#692](https://github.com/nymtech/nym/pull/692) ([neacsu](https://github.com/neacsu))
- Using validator API instead of nyxd [\#690](https://github.com/nymtech/nym/pull/690) ([futurechimp](https://github.com/futurechimp))
- Hang coconut issuance off the validator-api [\#679](https://github.com/nymtech/nym/pull/679) ([durch](https://github.com/durch))
- Update hmac and blake3 [\#673](https://github.com/nymtech/nym/pull/673) ([durch](https://github.com/durch))

\* _This Changelog was automatically generated by [github_changelog_generator](https://github.com/github-changelog-generator/github-changelog-generator)_<|MERGE_RESOLUTION|>--- conflicted
+++ resolved
@@ -6,27 +6,27 @@
 
 ### Added
 
-- socks5: send status message for service ready, and network-requester error response in https://github.com/nymtech/nym/pull/2715
-
-### Changed
-
-<<<<<<< HEAD
+### Changed
+
 - renamed all references to validator_api to nym_api
 - renamed all references to nymd to nyxd
-- all-binaries: improved error logging ([#2686])
-- native client: bring shutdown logic up to the same level as socks5-client
-- nym-api, coconut-dkg contract: automatic, time-based dkg epoch state advancement ([#2670])
 - all-binaries: standarised argument names (note: old names should still be accepted) ([#2762]
 
 ### Fixed
 
 - nym-api: should now correctly use `rewarding.enabled` config flag ([#2753])
 
-[#2686]: https://github.com/nymtech/nym/pull/2686
-[#2670]: https://github.com/nymtech/nym/pull/2670
 [#2753]: https://github.com/nymtech/nym/pull/2753
 [#2762]: https://github.com/nymtech/nym/pull/2762
-=======
+
+## [v1.1.5] (2022-01-10)
+
+### Added
+
+- socks5: send status message for service ready, and network-requester error response in https://github.com/nymtech/nym/pull/2715
+
+### Changed
+
 - all-binaries: improved error logging in https://github.com/nymtech/nym/pull/2686
 - native client: bring shutdown logic up to the same level as socks5-client in https://github.com/nymtech/nym/pull/2695
 - nym-api, coconut-dkg contract: automatic, time-based dkg epoch state advancement in https://github.com/nymtech/nym/pull/2670
@@ -36,7 +36,6 @@
 - client: create websocket handler builder by @octol in https://github.com/nymtech/nym/pull/2700
 - Outfox and Lion by @durch in https://github.com/nymtech/nym/pull/2730
 - Feature/multi surb transmission lanes by @jstuczyn in https://github.com/nymtech/nym/pull/2723
->>>>>>> 273dc415
 
 ## [v1.1.4] (2022-12-20)
 
