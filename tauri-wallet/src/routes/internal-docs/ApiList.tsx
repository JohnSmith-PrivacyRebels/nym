--- conflicted
+++ resolved
@@ -6,7 +6,6 @@
   return (
     <List>
       <ListItem>
-<<<<<<< HEAD
         <DocEntry
           function={{
             name: 'connect_with_mnemonic',
@@ -16,9 +15,6 @@
       </ListItem>
       <ListItem>
         <DocEntry function={{ name: 'get_balance', args: [] }} />
-=======
-        <DocEntry function={{ name: "get_balance", args: [] }} />
->>>>>>> 3bcbb901
       </ListItem>
       <ListItem>
         <DocEntry
@@ -66,7 +62,7 @@
       <ListItem>
         <DocEntry
           function={{
-            name: "unbond_mixnode",
+            name: 'unbond_mixnode',
             args: [],
           }}
         />
@@ -74,10 +70,10 @@
       <ListItem>
         <DocEntry
           function={{
-            name: "bond_gateway",
+            name: 'bond_gateway',
             args: [
-              { name: "gateway", type: "object" },
-              { name: "bond", type: "object" },
+              { name: 'gateway', type: 'object' },
+              { name: 'bond', type: 'object' },
             ],
           }}
         />
@@ -85,7 +81,7 @@
       <ListItem>
         <DocEntry
           function={{
-            name: "unbond_gateway",
+            name: 'unbond_gateway',
             args: [],
           }}
         />
@@ -93,10 +89,10 @@
       <ListItem>
         <DocEntry
           function={{
-            name: "delegate_to_mixnode",
+            name: 'delegate_to_mixnode',
             args: [
-              { name: "identity", type: "str" },
-              { name: "amount", type: "object" },
+              { name: 'identity', type: 'str' },
+              { name: 'amount', type: 'object' },
             ],
           }}
         />
@@ -104,18 +100,18 @@
       <ListItem>
         <DocEntry
           function={{
-            name: "undelegate_from_mixnode",
-            args: [{ name: "identity", type: "str" }],
+            name: 'undelegate_from_mixnode',
+            args: [{ name: 'identity', type: 'str' }],
           }}
         />
       </ListItem>
       <ListItem>
         <DocEntry
           function={{
-            name: "delegate_to_gateway",
+            name: 'delegate_to_gateway',
             args: [
-              { name: "identity", type: "str" },
-              { name: "amount", type: "object" },
+              { name: 'identity', type: 'str' },
+              { name: 'amount', type: 'object' },
             ],
           }}
         />
@@ -123,19 +119,19 @@
       <ListItem>
         <DocEntry
           function={{
-            name: "undelegate_from_gateway",
-            args: [{ name: "identity", type: "str" }],
+            name: 'undelegate_from_gateway',
+            args: [{ name: 'identity', type: 'str' }],
           }}
         />
       </ListItem>
       <ListItem>
         <DocEntry
           function={{
-            name: "send",
+            name: 'send',
             args: [
-              { name: "address", type: "str" },
-              { name: "amount", type: "object" },
-              { name: "memo", type: "str" },
+              { name: 'address', type: 'str' },
+              { name: 'amount', type: 'object' },
+              { name: 'memo', type: 'str' },
             ],
           }}
         />
@@ -143,15 +139,15 @@
       <ListItem>
         <DocEntry
           function={{
-            name: "get_fee",
-            args: [{name: "operation", type: "str"}],
+            name: 'get_fee',
+            args: [{ name: 'operation', type: 'str' }],
           }}
         />
       </ListItem>
       <ListItem>
         <DocEntry
           function={{
-            name: "create_new_account",
+            name: 'create_new_account',
             args: [],
           }}
         />
@@ -159,8 +155,8 @@
       <ListItem>
         <DocEntry
           function={{
-            name: "connect_with_mnemonic",
-            args: [{ name: "mnemonic", type: "str" }],
+            name: 'connect_with_mnemonic',
+            args: [{ name: 'mnemonic', type: 'str' }],
           }}
         />
       </ListItem>
