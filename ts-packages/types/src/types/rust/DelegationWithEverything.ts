--- conflicted
+++ resolved
@@ -2,23 +2,19 @@
 import type { DelegationEvent } from "./DelegationEvent";
 import type { DelegationRecord } from "./DelegationRecord";
 
-<<<<<<< HEAD
-export interface DelegationWithEverything { owner: string, node_identity: string, amount: DecCoin, total_delegation: DecCoin | null, pledge_amount: DecCoin | null, block_height: bigint, delegated_on_iso_datetime: string, profit_margin_percent: number | null, avg_uptime_percent: number | null, stake_saturation: number | null, proxy: string | null, accumulated_rewards: DecCoin | null, pending_events: Array<DelegationEvent>, history: Array<DelegationRecord>, }
-=======
 export interface DelegationWithEverything {
   owner: string;
   node_identity: string;
-  amount: MajorCurrencyAmount;
-  total_delegation: MajorCurrencyAmount | null;
-  pledge_amount: MajorCurrencyAmount | null;
+  amount: DecCoin;
+  total_delegation: DecCoin | null;
+  pledge_amount: DecCoin | null;
   block_height: bigint;
   delegated_on_iso_datetime: string;
   profit_margin_percent: number | null;
   avg_uptime_percent: number | null;
   stake_saturation: number | null;
   uses_vesting_contract_tokens: boolean;
-  accumulated_rewards: MajorCurrencyAmount | null;
+  accumulated_rewards: DecCoin | null;
   pending_events: Array<DelegationEvent>;
   history: Array<DelegationRecord>;
-}
->>>>>>> 1847c8fe
+}