--- conflicted
+++ resolved
@@ -6,17 +6,11 @@
     "clients/mix-client",
     "clients/provider-client",
     "clients/validator-client",
-<<<<<<< HEAD
-    "mixnode",
-    "sfw-provider",
-    "sfw-provider/sfw-provider-requests",
-    "validator",
-=======
     "common/addressing",
     "common/crypto",
     "common/topology",
     "mixnode",
     "sfw-provider",
     "sfw-provider/sfw-provider-requests",
->>>>>>> a58c3dbb
+    "validator",
 ]