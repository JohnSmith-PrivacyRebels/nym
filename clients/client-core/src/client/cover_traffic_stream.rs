--- conflicted
+++ resolved
@@ -242,22 +242,4 @@
             log::debug!("LoopCoverTrafficStream: Exiting");
         })
     }
-<<<<<<< HEAD
-=======
-
-    pub fn start(mut self) {
-        // we should set initial delay only when we actually start the stream
-        let sampled =
-            sample_poisson_duration(&mut self.rng, self.average_cover_message_sending_delay);
-        self.set_next_delay(sampled);
-
-        spawn_future(async move {
-            debug!("Started LoopCoverTrafficStream without graceful shutdown support");
-
-            while self.next().await.is_some() {
-                self.on_new_message().await;
-            }
-        })
-    }
->>>>>>> 00f17c37
 }