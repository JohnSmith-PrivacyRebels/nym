--- conflicted
+++ resolved
@@ -1,10 +1,6 @@
 [package]
 name = "nym-client"
-<<<<<<< HEAD
-version = "1.1.28"
-=======
 version = "1.1.29"
->>>>>>> 5bd42951
 authors = ["Dave Hrycyszyn <futurechimp@users.noreply.github.com>", "Jędrzej Stuczyński <andrew@nymtech.net>"]
 description = "Implementation of the Nym Client"
 edition = "2021"
