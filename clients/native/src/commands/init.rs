// Copyright 2021 - Nym Technologies SA <contact@nymtech.net>
// SPDX-License-Identifier: Apache-2.0

use std::fmt::Display;

use clap::Args;
<<<<<<< HEAD
use client_core::client::replies::reply_storage::fs_backend;
use client_core::{config::GatewayEndpointConfig, error::ClientCoreError};
=======
>>>>>>> 00f17c37
use config::NymConfig;
use nymsphinx::addressing::clients::Recipient;
use serde::Serialize;
use tap::TapFallible;

use crate::{
    client::config::Config,
    commands::{override_config, OverrideConfig},
    error::ClientError,
};

#[derive(Args, Clone)]
pub(crate) struct Init {
    /// Id of the nym-mixnet-client we want to create config for.
    #[clap(long)]
    id: String,

    /// Id of the gateway we are going to connect to.
    #[clap(long)]
    gateway: Option<String>,

    /// Force register gateway. WARNING: this will overwrite any existing keys for the given id,
    /// potentially causing loss of access.
    #[clap(long)]
    force_register_gateway: bool,

    /// Comma separated list of rest endpoints of the nymd validators
    #[clap(long)]
    nymd_validators: Option<String>,

    /// Comma separated list of rest endpoints of the API validators
    #[clap(long)]
    api_validators: Option<String>,

    /// Whether to not start the websocket
    #[clap(long)]
    disable_socket: bool,

    /// Port for the socket (if applicable) to listen on in all subsequent runs
    #[clap(short, long)]
    port: Option<u16>,

    /// Mostly debug-related option to increase default traffic rate so that you would not need to
    /// modify config post init
    #[clap(long, hidden = true)]
    fastmode: bool,

    /// Disable loop cover traffic and the Poisson rate limiter (for debugging only)
    #[clap(long, hidden = true)]
    no_cover: bool,

    /// Set this client to work in a enabled credentials mode that would attempt to use gateway
    /// with bandwidth credential requirement.
    #[cfg(feature = "coconut")]
    #[clap(long)]
    enabled_credentials_mode: bool,

    /// Save a summary of the initialization to a json file
    #[clap(long)]
    output_json: bool,
}

impl From<Init> for OverrideConfig {
    fn from(init_config: Init) -> Self {
        OverrideConfig {
            nymd_validators: init_config.nymd_validators,
            api_validators: init_config.api_validators,
            disable_socket: init_config.disable_socket,
            port: init_config.port,
            fastmode: init_config.fastmode,
            no_cover: init_config.no_cover,

            #[cfg(feature = "coconut")]
            enabled_credentials_mode: init_config.enabled_credentials_mode,
        }
    }
}

#[derive(Debug, Serialize)]
pub struct InitResults {
    #[serde(flatten)]
    client_core: client_core::init::InitResults,
    client_listening_port: String,
}

impl InitResults {
    fn new(config: &Config, address: &Recipient) -> Self {
        Self {
            client_core: client_core::init::InitResults::new(config.get_base(), address),
            client_listening_port: config.get_listening_port().to_string(),
        }
    }
}

impl Display for InitResults {
    fn fmt(&self, f: &mut std::fmt::Formatter<'_>) -> std::fmt::Result {
        writeln!(f, "{}", self.client_core)?;
        write!(f, "Client listening port: {}", self.client_listening_port)
    }
}

pub(crate) async fn execute(args: &Init) -> Result<(), ClientError> {
    println!("Initialising client...");

    let id = &args.id;

    let already_init = Config::default_config_file_path(Some(id)).exists();
    if already_init {
        println!(
            "Client \"{}\" was already initialised before! \
            Config information will be overwritten (but keys will be kept)!",
            id
        );
    }

    // Usually you only register with the gateway on the first init, however you can force
    // re-registering if wanted.
    let user_wants_force_register = args.force_register_gateway;

    // If the client was already initialized, don't generate new keys and don't re-register with
    // the gateway (because this would create a new shared key).
    // Unless the user really wants to.
    let register_gateway = !already_init || user_wants_force_register;

    // Attempt to use a user-provided gateway, if possible
    let user_chosen_gateway_id = args.gateway.clone();

    // Load and potentially override config
    let mut config = override_config(Config::new(id), OverrideConfig::from(args.clone()));

    // Setup gateway by either registering a new one, or creating a new config from the selected
    // one but with keys kept, or reusing the gateway configuration.
    let gateway = client_core::init::setup_gateway::<Config, _>(
        register_gateway,
        user_chosen_gateway_id,
        config.get_base(),
    )
    .await
    .tap_err(|err| eprintln!("Failed to setup gateway\nError: {err}"))?;

    config.get_base_mut().with_gateway_endpoint(gateway);

    config.save_to_file(None).tap_err(|_| {
        log::error!("Failed to save the config file");
    })?;

    print_saved_config(&config);

    let address = client_core::init::get_client_address_from_stored_keys(config.get_base())?;
    let init_results = InitResults::new(&config, &address);
    println!("{}", init_results);

    // Output summary to a json file, if specified
    if args.output_json {
        client_core::init::output_to_json(&init_results, "client_init_results.json");
    }

    println!("\nThe address of this client is: {}\n", address);
    Ok(())
}

fn print_saved_config(config: &Config) {
    let config_save_location = config.get_config_file_save_location();
    println!("Saved configuration file to {:?}", config_save_location);
    println!("Using gateway: {}", config.get_base().get_gateway_id());
    log::debug!("Gateway id: {}", config.get_base().get_gateway_id());
    log::debug!("Gateway owner: {}", config.get_base().get_gateway_owner());
    log::debug!(
        "Gateway listener: {}",
        config.get_base().get_gateway_listener()
    );
<<<<<<< HEAD
    println!("Client configuration completed.");

    client_core::init::show_address::<_, fs_backend::Backend>(config.get_base()).unwrap_or_else(
        |err| {
            eprintln!("Failed to show address\nError: {err}");
            std::process::exit(1)
        },
    );
}

async fn setup_gateway(
    id: &str,
    register: bool,
    user_chosen_gateway_id: Option<&str>,
    config: &Config,
) -> Result<GatewayEndpointConfig, ClientCoreError<fs_backend::Backend>> {
    if register {
        // Get the gateway details by querying the validator-api. Either pick one at random or use
        // the chosen one if it's among the available ones.
        println!("Configuring gateway");
        let gateway = client_core::init::query_gateway_details(
            config.get_base().get_validator_api_endpoints(),
            user_chosen_gateway_id,
        )
        .await?;
        log::debug!("Querying gateway gives: {}", gateway);

        // Registering with gateway by setting up and writing shared keys to disk
        log::trace!("Registering gateway");
        client_core::init::register_with_gateway_and_store_keys(gateway.clone(), config.get_base())
            .await?;
        println!("Saved all generated keys");

        Ok(gateway.into())
    } else if user_chosen_gateway_id.is_some() {
        // Just set the config, don't register or create any keys
        // This assumes that the user knows what they are doing, and that the existing keys are
        // valid for the gateway being used
        println!("Using gateway provided by user, keeping existing keys");
        let gateway = client_core::init::query_gateway_details(
            config.get_base().get_validator_api_endpoints(),
            user_chosen_gateway_id,
        )
        .await?;
        log::debug!("Querying gateway gives: {}", gateway);
        Ok(gateway.into())
    } else {
        println!("Not registering gateway, will reuse existing config and keys");
        let existing_config = Config::load_from_file(Some(id)).map_err(|err| {
            log::error!(
                "Unable to configure gateway: {err}. \n
                Seems like the client was already initialized but it was not possible to read \
                the existing configuration file. \n
                CAUTION: Consider backing up your gateway keys and try force gateway registration, or \
                removing the existing configuration and starting over."
            );
            ClientCoreError::CouldNotLoadExistingGatewayConfiguration(err)
        })?;

        Ok(existing_config.get_base().get_gateway_endpoint().clone())
    }
=======
    println!("Client configuration completed.\n");
>>>>>>> 00f17c37
}<|MERGE_RESOLUTION|>--- conflicted
+++ resolved
@@ -1,24 +1,17 @@
 // Copyright 2021 - Nym Technologies SA <contact@nymtech.net>
 // SPDX-License-Identifier: Apache-2.0
-
-use std::fmt::Display;
-
-use clap::Args;
-<<<<<<< HEAD
-use client_core::client::replies::reply_storage::fs_backend;
-use client_core::{config::GatewayEndpointConfig, error::ClientCoreError};
-=======
->>>>>>> 00f17c37
-use config::NymConfig;
-use nymsphinx::addressing::clients::Recipient;
-use serde::Serialize;
-use tap::TapFallible;
 
 use crate::{
     client::config::Config,
     commands::{override_config, OverrideConfig},
     error::ClientError,
 };
+use clap::Args;
+use config::NymConfig;
+use nymsphinx::addressing::clients::Recipient;
+use serde::Serialize;
+use std::fmt::Display;
+use tap::TapFallible;
 
 #[derive(Args, Clone)]
 pub(crate) struct Init {
@@ -141,7 +134,7 @@
 
     // Setup gateway by either registering a new one, or creating a new config from the selected
     // one but with keys kept, or reusing the gateway configuration.
-    let gateway = client_core::init::setup_gateway::<Config, _>(
+    let gateway = client_core::init::setup_gateway::<_, Config, _>(
         register_gateway,
         user_chosen_gateway_id,
         config.get_base(),
@@ -180,69 +173,5 @@
         "Gateway listener: {}",
         config.get_base().get_gateway_listener()
     );
-<<<<<<< HEAD
-    println!("Client configuration completed.");
-
-    client_core::init::show_address::<_, fs_backend::Backend>(config.get_base()).unwrap_or_else(
-        |err| {
-            eprintln!("Failed to show address\nError: {err}");
-            std::process::exit(1)
-        },
-    );
-}
-
-async fn setup_gateway(
-    id: &str,
-    register: bool,
-    user_chosen_gateway_id: Option<&str>,
-    config: &Config,
-) -> Result<GatewayEndpointConfig, ClientCoreError<fs_backend::Backend>> {
-    if register {
-        // Get the gateway details by querying the validator-api. Either pick one at random or use
-        // the chosen one if it's among the available ones.
-        println!("Configuring gateway");
-        let gateway = client_core::init::query_gateway_details(
-            config.get_base().get_validator_api_endpoints(),
-            user_chosen_gateway_id,
-        )
-        .await?;
-        log::debug!("Querying gateway gives: {}", gateway);
-
-        // Registering with gateway by setting up and writing shared keys to disk
-        log::trace!("Registering gateway");
-        client_core::init::register_with_gateway_and_store_keys(gateway.clone(), config.get_base())
-            .await?;
-        println!("Saved all generated keys");
-
-        Ok(gateway.into())
-    } else if user_chosen_gateway_id.is_some() {
-        // Just set the config, don't register or create any keys
-        // This assumes that the user knows what they are doing, and that the existing keys are
-        // valid for the gateway being used
-        println!("Using gateway provided by user, keeping existing keys");
-        let gateway = client_core::init::query_gateway_details(
-            config.get_base().get_validator_api_endpoints(),
-            user_chosen_gateway_id,
-        )
-        .await?;
-        log::debug!("Querying gateway gives: {}", gateway);
-        Ok(gateway.into())
-    } else {
-        println!("Not registering gateway, will reuse existing config and keys");
-        let existing_config = Config::load_from_file(Some(id)).map_err(|err| {
-            log::error!(
-                "Unable to configure gateway: {err}. \n
-                Seems like the client was already initialized but it was not possible to read \
-                the existing configuration file. \n
-                CAUTION: Consider backing up your gateway keys and try force gateway registration, or \
-                removing the existing configuration and starting over."
-            );
-            ClientCoreError::CouldNotLoadExistingGatewayConfiguration(err)
-        })?;
-
-        Ok(existing_config.get_base().get_gateway_endpoint().clone())
-    }
-=======
     println!("Client configuration completed.\n");
->>>>>>> 00f17c37
 }